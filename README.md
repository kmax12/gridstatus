<p align="center">
<<<<<<< HEAD
<img width=75% src="/gridstatus-header.png" alt="gridstatus logo" />
=======
<img width=75% src="https://github.com/kmax12/isodata/raw/75f0161f50466d4a13e01b57a695ac2a22fc0ca9/isodata-header.png" alt="isodata logo" />
>>>>>>> ab3a0f21
</p>

<p align="center">
    <a href="https://github.com/kmax12/gridstatus/actions?query=branch%3Amain+workflow%3ATests" target="_blank">
        <img src="https://github.com/kmax12/gridstatus/workflows/Tests/badge.svg?branch=main" alt="Tests" />
    </a>
    <a href="https://badge.fury.io/py/gridstatus" target="_blank">
        <img src="https://badge.fury.io/py/gridstatus.svg?maxAge=2592000" alt="PyPI Version" />
    </a>
</p>

<<<<<<< HEAD
<p align="center">
<a href="#installation"><b>Install</b></a> — 
<a href="#getting-started"><b>Getting Started</b></a> — 
<a href="#examples"><b>Example Notebooks</b></a> — 
<a href="#method-availability"><b>Method Availability</b></a> —  
<a href="#lmp-pricing-data"><b>LMP Data</b></a> —  
<a href="#supported-lmp-markets"><b>Supported LMP Markets</b></a> 
</p>

`gridstatus` provides a uniform Python API to electricity supply, demand, and pricing data for the major Independent System Operators (ISOs) in the United States.
=======
`isodata` provides a uniform Python API to electricity supply, demand, and pricing data for the major Independent System Operators (ISOs) in the United States.
>>>>>>> ab3a0f21

Currently `gridstatus` supports CAISO, SPP, ISONE, MISO, Ercot, NYISO, and PJM.

## Installation

`gridstatus` supports python 3.7+. Install with pip

```
python -m pip install gridstatus
```

Upgrade using the following command

```
python -m pip install --upgrade gridstatus
```

<<<<<<< HEAD
Check current version like this

```
>>> import gridstatus
>>> print(gridstatus.__version__)
0.6.0
```

## Getting Started

First, we can see all of the ISOs that are supported

```python
>>> import gridstatus
>>> gridstatus.list_isos()
```

```
                                    Name     Id  Class
0                       Midcontinent ISO   miso   MISO
1                         California ISO  caiso  CAISO
2                                    PJM    pjm    PJM
3  Electric Reliability Council of Texas  ercot  Ercot
4                   Southwest Power Pool    spp    SPP
5                           New York ISO  nyiso  NYISO
6                        ISO New England  isone  ISONE
```

Next, we can select an ISO we want to use

```python
>>> caiso = gridstatus.CAISO()
```

All ISOs have the same API. Here is how we can get the fuel mix

```python
>>> caiso.get_latest_fuel_mix()
```

```
ISO: California ISO
Total Production: 43104 MW
Time: 2022-08-03 18:25:00-07:00
+-------------+-------+-----------+
| Fuel        |    MW |   Percent |
|-------------+-------+-----------|
| Natural Gas | 19868 |      46.1 |
| Solar       |  5388 |      12.5 |
| Imports     |  4997 |      11.6 |
| Wind        |  3887 |       9   |
| Large Hydro |  3312 |       7.7 |
| Nuclear     |  2255 |       5.2 |
| Batteries   |  1709 |       4   |
| Geothermal  |   886 |       2.1 |
| Biomass     |   344 |       0.8 |
| Small hydro |   234 |       0.5 |
| Biogas      |   208 |       0.5 |
| Coal        |    16 |       0   |
| Other       |     0 |       0   |
+-------------+-------+-----------+
```

or the energy demand throughout the current day as a Pandas DataFrame

```python
>>> caiso.get_load_today()
```

```
                         Time   Load
0   2022-08-03 00:00:00-07:00  30076.0
1   2022-08-03 00:05:00-07:00  29966.0
2   2022-08-03 00:10:00-07:00  29893.0
3   2022-08-03 00:15:00-07:00  29730.0
4   2022-08-03 00:20:00-07:00  29600.0
..                        ...      ...
219 2022-08-03 18:15:00-07:00  41733.0
220 2022-08-03 18:20:00-07:00  41690.0
221 2022-08-03 18:25:00-07:00  41718.0
222 2022-08-03 18:30:00-07:00  41657.0
223 2022-08-03 18:35:00-07:00  41605.0

[224 rows x 2 columns]
```

we can get today's supply in the same way

```python
>>> caiso.get_supply_today()
```

```
                         Time  Supply
0   2022-08-03 00:00:00-07:00   31454
1   2022-08-03 00:05:00-07:00   31366
2   2022-08-03 00:10:00-07:00   30985
3   2022-08-03 00:15:00-07:00   30821
4   2022-08-03 00:20:00-07:00   30667
..                        ...     ...
220 2022-08-03 18:20:00-07:00   43096
221 2022-08-03 18:25:00-07:00   43104
222 2022-08-03 18:30:00-07:00   43013
223 2022-08-03 18:35:00-07:00   42885
224 2022-08-03 18:40:00-07:00   42875

[225 rows x 2 columns]
```

Another dataset we can query is the load forecast

```
>>> nyiso = gridstatus.NYISO()
>>> nyiso.get_forecast_today()
```

```
                Forecast Time                      Time  Load Forecast
0   2022-08-19 00:00:00-04:00 2022-08-19 00:00:00-04:00          17078
1   2022-08-19 00:00:00-04:00 2022-08-19 01:00:00-04:00          16260
2   2022-08-19 00:00:00-04:00 2022-08-19 02:00:00-04:00          15631
3   2022-08-19 00:00:00-04:00 2022-08-19 03:00:00-04:00          15252
4   2022-08-19 00:00:00-04:00 2022-08-19 04:00:00-04:00          15195
..                        ...                       ...            ...
139 2022-08-19 00:00:00-04:00 2022-08-24 19:00:00-04:00          24340
140 2022-08-19 00:00:00-04:00 2022-08-24 20:00:00-04:00          23624
141 2022-08-19 00:00:00-04:00 2022-08-24 21:00:00-04:00          22585
142 2022-08-19 00:00:00-04:00 2022-08-24 22:00:00-04:00          21137
143 2022-08-19 00:00:00-04:00 2022-08-24 23:00:00-04:00          19717

[144 rows x 3 columns]
```

When supported, you can use the historical method calls to get data for a specific day in the past. For example,

```python
>>> caiso.get_historical_load("Jan 1, 2020")
```

```
                         Time  Load
0   2020-01-01 00:00:00-08:00   21533
1   2020-01-01 00:05:00-08:00   21429
2   2020-01-01 00:10:00-08:00   21320
3   2020-01-01 00:15:00-08:00   21272
4   2020-01-01 00:20:00-08:00   21193
..                        ...     ...
284 2020-01-01 23:40:00-08:00   20383
285 2020-01-01 23:45:00-08:00   20297
286 2020-01-01 23:50:00-08:00   20242
287 2020-01-01 23:55:00-08:00   20128
288 2020-01-01 00:00:00-08:00   20025

[289 rows x 2 columns]
```

Frequently, we want to get data across multiple days. We can do that by providing a `start` and `end` parameter to any `iso.get_historical_*` method

```python
>>> caiso.get_historical_load(start="Jan 1, 2020", end="Feb 1, 2020")
```

```
                          Time  Load
0    2020-01-01 00:00:00-08:00   21533
1    2020-01-01 00:05:00-08:00   21429
2    2020-01-01 00:10:00-08:00   21320
3    2020-01-01 00:15:00-08:00   21272
4    2020-01-01 00:20:00-08:00   21193
...                        ...     ...
8923 2020-01-31 23:35:00-08:00   21905
8924 2020-01-31 23:40:00-08:00   21773
8925 2020-01-31 23:45:00-08:00   21674
8926 2020-01-31 23:50:00-08:00   21540
8927 2020-01-31 23:55:00-08:00   21425

[8928 rows x 2 columns]
```

The best part is these APIs work in the same way across all the supported ISOs!

## Examples

Here is a list of our current example notebooks. If you have any requests, please post an issue and we'd be happy to publish more!

- [LMP Data - PJM](https://github.com/kmax12/gridstatus/blob//Examples/PJM%20LMP%20Data.ipynb)
- [Fuel Mix over Time - NYISO](https://github.com/kmax12/gridstatus/blob/main/Examples/Fuel%20Mix%20Over%20Time%20-%20NYISO.ipynb)
- [Downloading Data - CAISO](https://github.com/kmax12/gridstatus/blob/main//Examples/Downloading%20CAISO%20Data.ipynb)

## Method Availability

Here is the current status of availability of each method for each ISO

<!-- METHOD AVAILABILITY TABLE START -->

|                           | New York ISO | California ISO | Electric Reliability Council of Texas | ISO New England | Midcontinent ISO | Southwest Power Pool | PJM      |
| :------------------------ | :----------- | :------------- | :------------------------------------ | :-------------- | :--------------- | :------------------- | :------- |
| `get_latest_status`       | &#x2705;     | &#x2705;       | &#x2705;                              | &#x2705;        | &#10060;         | &#x2705;             | &#10060; |
| `get_latest_fuel_mix`     | &#x2705;     | &#x2705;       | &#x2705;                              | &#x2705;        | &#x2705;         | &#x2705;             | &#x2705; |
| `get_latest_load`         | &#x2705;     | &#x2705;       | &#x2705;                              | &#x2705;        | &#x2705;         | &#x2705;             | &#x2705; |
| `get_latest_supply`       | &#x2705;     | &#x2705;       | &#x2705;                              | &#x2705;        | &#x2705;         | &#x2705;             | &#x2705; |
| `get_fuel_mix_today`      | &#x2705;     | &#x2705;       | &#x2705;                              | &#x2705;        | &#10060;         | &#10060;             | &#x2705; |
| `get_load_today`          | &#x2705;     | &#x2705;       | &#x2705;                              | &#x2705;        | &#x2705;         | &#x2705;             | &#x2705; |
| `get_forecast_today`      | &#x2705;     | &#x2705;       | &#x2705;                              | &#x2705;        | &#x2705;         | &#x2705;             | &#x2705; |
| `get_supply_today`        | &#x2705;     | &#x2705;       | &#x2705;                              | &#x2705;        | &#10060;         | &#10060;             | &#x2705; |
| `get_storage_today`       | &#10060;     | &#x2705;       | &#10060;                              | &#10060;        | &#10060;         | &#10060;             | &#10060; |
| `get_historical_fuel_mix` | &#x2705;     | &#x2705;       | &#10060;                              | &#x2705;        | &#10060;         | &#10060;             | &#x2705; |
| `get_historical_load`     | &#x2705;     | &#x2705;       | &#10060;                              | &#x2705;        | &#10060;         | &#10060;             | &#x2705; |
| `get_historical_forecast` | &#x2705;     | &#x2705;       | &#10060;                              | &#x2705;        | &#10060;         | &#10060;             | &#10060; |
| `get_historical_supply`   | &#x2705;     | &#x2705;       | &#10060;                              | &#x2705;        | &#10060;         | &#10060;             | &#x2705; |
| `get_historical_storage`  | &#10060;     | &#x2705;       | &#10060;                              | &#10060;        | &#10060;         | &#10060;             | &#10060; |

<!-- METHOD AVAILABILITY TABLE END -->

## LMP Pricing Data

We are currently adding Locational Marginal Price (LMP). Even though each BA offers different markets, but you can query them with a standardized API

```python
>>> import gridstatus
>>> nyiso = gridstatus.NYISO()
>>> nyiso.get_lmp_today("REAL_TIME_5_MIN", locations="ALL")
```

```
                          Time           Market Location Location Type    LMP  Energy  Congestion  Loss
0    2022-08-16 00:05:00-04:00  REAL_TIME_5_MIN   CAPITL          Zone  70.88   66.65        1.10  5.33
1    2022-08-16 00:05:00-04:00  REAL_TIME_5_MIN   CENTRL          Zone  68.91   66.64        0.00  2.27
2    2022-08-16 00:05:00-04:00  REAL_TIME_5_MIN   DUNWOD          Zone  75.44   66.65       -1.26  7.53
3    2022-08-16 00:05:00-04:00  REAL_TIME_5_MIN   GENESE          Zone  68.64   66.64        0.00  2.00
4    2022-08-16 00:05:00-04:00  REAL_TIME_5_MIN      H Q          Zone  64.58   66.65        0.00 -2.07
...                        ...              ...      ...           ...    ...     ...         ...   ...
3370 2022-08-16 20:15:00-04:00  REAL_TIME_5_MIN    NORTH          Zone  85.57   87.85        0.00 -2.28
3371 2022-08-16 20:15:00-04:00  REAL_TIME_5_MIN      NPX          Zone  78.73   87.85       15.36  6.24
3372 2022-08-16 20:15:00-04:00  REAL_TIME_5_MIN      O H          Zone  85.48   87.85        0.00 -2.37
3373 2022-08-16 20:15:00-04:00  REAL_TIME_5_MIN      PJM          Zone  94.45   87.85       -1.86  4.74
3374 2022-08-16 20:15:00-04:00  REAL_TIME_5_MIN     WEST          Zone  87.85   87.85        0.00  0.00

[3375 rows x 8 columns]
```

And here is querying CAISO

```python
>>> import gridstatus
>>> caiso = gridstatus.CAISO()
>>> caiso.get_lmp_today('DAY_AHEAD_HOURLY', locations=["TH_NP15_GEN-APND", "TH_SP15_GEN-APND", "TH_ZP26_GEN-APND"])
```

```
LMP_TYPE                      Time            Market          Location Location Type        LMP     Energy  Congestion     Loss
0        2022-08-16 00:00:00-07:00  DAY_AHEAD_HOURLY  TH_NP15_GEN-APND          None   89.48766   95.51493     -0.1531 -5.87417
1        2022-08-16 00:00:00-07:00  DAY_AHEAD_HOURLY  TH_SP15_GEN-APND          None   94.02489   95.51493      0.0000 -1.49003
2        2022-08-16 00:00:00-07:00  DAY_AHEAD_HOURLY  TH_ZP26_GEN-APND          None   90.57680   95.51493      0.0000 -4.93812
3        2022-08-16 01:00:00-07:00  DAY_AHEAD_HOURLY  TH_NP15_GEN-APND          None   86.38892   92.12283     -0.0223 -5.71162
4        2022-08-16 01:00:00-07:00  DAY_AHEAD_HOURLY  TH_SP15_GEN-APND          None   90.94366   92.12283      0.0000 -1.17917
..                             ...               ...               ...           ...        ...        ...         ...      ...
67       2022-08-16 22:00:00-07:00  DAY_AHEAD_HOURLY  TH_SP15_GEN-APND          None  131.45525  135.43710      0.0000 -3.98185
68       2022-08-16 22:00:00-07:00  DAY_AHEAD_HOURLY  TH_ZP26_GEN-APND          None  127.04000  135.43710      0.0000 -8.39710
69       2022-08-16 23:00:00-07:00  DAY_AHEAD_HOURLY  TH_NP15_GEN-APND          None  107.36120  113.91108      0.0000 -6.54989
70       2022-08-16 23:00:00-07:00  DAY_AHEAD_HOURLY  TH_SP15_GEN-APND          None  111.22278  113.91108      0.0000 -2.68830
71       2022-08-16 23:00:00-07:00  DAY_AHEAD_HOURLY  TH_ZP26_GEN-APND          None  108.01049  113.91108      0.0000 -5.90059

[72 rows x 8 columns]
```

You can see what markets are available by accessing the `markets` property of an iso. For, example

```
>>> caiso.markets
```

```
[<Markets.REAL_TIME_15_MIN: 'REAL_TIME_15_MIN'>, <Markets.REAL_TIME_HOURLY: 'REAL_TIME_HOURLY'>, <Markets.DAY_AHEAD_HOURLY: 'DAY_AHEAD_HOURLY'>]
```

The possible lmp query methods are `ISO.get_latest_lmp`, `ISO.get_lmp_today`, and `ISO.get_historical_lmp`.

## Supported LMP Markets

<!-- LMP AVAILABILITY TABLE START -->

|                                       | Markets                                                    |
| :------------------------------------ | :--------------------------------------------------------- |
| Midcontinent ISO                      | `REAL_TIME_5_MIN`, `DAY_AHEAD_HOURLY`                      |
| California ISO                        | `REAL_TIME_15_MIN`, `REAL_TIME_HOURLY`, `DAY_AHEAD_HOURLY` |
| PJM                                   | `REAL_TIME_5_MIN`, `REAL_TIME_HOURLY`, `DAY_AHEAD_HOURLY`  |
| Electric Reliability Council of Texas |                                                            |
| Southwest Power Pool                  |                                                            |
| New York ISO                          | `REAL_TIME_5_MIN`, `DAY_AHEAD_HOURLY`                      |
| ISO New England                       | `REAL_TIME_5_MIN`, `REAL_TIME_HOURLY`, `DAY_AHEAD_HOURLY`  |
=======
## Documentation and Examples
>>>>>>> ab3a0f21

To learn more, visit the [documentation](https://docs.gridstatus.io/) and view [example notebooks](https://docs.gridstatus.io/en/stable/Examples/index.html).

## Get Help

We'd love to answer any usage or data access questions! Please let us know by posting a GitHub issue.<|MERGE_RESOLUTION|>--- conflicted
+++ resolved
@@ -1,9 +1,5 @@
 <p align="center">
-<<<<<<< HEAD
 <img width=75% src="/gridstatus-header.png" alt="gridstatus logo" />
-=======
-<img width=75% src="https://github.com/kmax12/isodata/raw/75f0161f50466d4a13e01b57a695ac2a22fc0ca9/isodata-header.png" alt="isodata logo" />
->>>>>>> ab3a0f21
 </p>
 
 <p align="center">
@@ -15,20 +11,7 @@
     </a>
 </p>
 
-<<<<<<< HEAD
-<p align="center">
-<a href="#installation"><b>Install</b></a> — 
-<a href="#getting-started"><b>Getting Started</b></a> — 
-<a href="#examples"><b>Example Notebooks</b></a> — 
-<a href="#method-availability"><b>Method Availability</b></a> —  
-<a href="#lmp-pricing-data"><b>LMP Data</b></a> —  
-<a href="#supported-lmp-markets"><b>Supported LMP Markets</b></a> 
-</p>
-
 `gridstatus` provides a uniform Python API to electricity supply, demand, and pricing data for the major Independent System Operators (ISOs) in the United States.
-=======
-`isodata` provides a uniform Python API to electricity supply, demand, and pricing data for the major Independent System Operators (ISOs) in the United States.
->>>>>>> ab3a0f21
 
 Currently `gridstatus` supports CAISO, SPP, ISONE, MISO, Ercot, NYISO, and PJM.
 
@@ -46,301 +29,7 @@
 python -m pip install --upgrade gridstatus
 ```
 
-<<<<<<< HEAD
-Check current version like this
-
-```
->>> import gridstatus
->>> print(gridstatus.__version__)
-0.6.0
-```
-
-## Getting Started
-
-First, we can see all of the ISOs that are supported
-
-```python
->>> import gridstatus
->>> gridstatus.list_isos()
-```
-
-```
-                                    Name     Id  Class
-0                       Midcontinent ISO   miso   MISO
-1                         California ISO  caiso  CAISO
-2                                    PJM    pjm    PJM
-3  Electric Reliability Council of Texas  ercot  Ercot
-4                   Southwest Power Pool    spp    SPP
-5                           New York ISO  nyiso  NYISO
-6                        ISO New England  isone  ISONE
-```
-
-Next, we can select an ISO we want to use
-
-```python
->>> caiso = gridstatus.CAISO()
-```
-
-All ISOs have the same API. Here is how we can get the fuel mix
-
-```python
->>> caiso.get_latest_fuel_mix()
-```
-
-```
-ISO: California ISO
-Total Production: 43104 MW
-Time: 2022-08-03 18:25:00-07:00
-+-------------+-------+-----------+
-| Fuel        |    MW |   Percent |
-|-------------+-------+-----------|
-| Natural Gas | 19868 |      46.1 |
-| Solar       |  5388 |      12.5 |
-| Imports     |  4997 |      11.6 |
-| Wind        |  3887 |       9   |
-| Large Hydro |  3312 |       7.7 |
-| Nuclear     |  2255 |       5.2 |
-| Batteries   |  1709 |       4   |
-| Geothermal  |   886 |       2.1 |
-| Biomass     |   344 |       0.8 |
-| Small hydro |   234 |       0.5 |
-| Biogas      |   208 |       0.5 |
-| Coal        |    16 |       0   |
-| Other       |     0 |       0   |
-+-------------+-------+-----------+
-```
-
-or the energy demand throughout the current day as a Pandas DataFrame
-
-```python
->>> caiso.get_load_today()
-```
-
-```
-                         Time   Load
-0   2022-08-03 00:00:00-07:00  30076.0
-1   2022-08-03 00:05:00-07:00  29966.0
-2   2022-08-03 00:10:00-07:00  29893.0
-3   2022-08-03 00:15:00-07:00  29730.0
-4   2022-08-03 00:20:00-07:00  29600.0
-..                        ...      ...
-219 2022-08-03 18:15:00-07:00  41733.0
-220 2022-08-03 18:20:00-07:00  41690.0
-221 2022-08-03 18:25:00-07:00  41718.0
-222 2022-08-03 18:30:00-07:00  41657.0
-223 2022-08-03 18:35:00-07:00  41605.0
-
-[224 rows x 2 columns]
-```
-
-we can get today's supply in the same way
-
-```python
->>> caiso.get_supply_today()
-```
-
-```
-                         Time  Supply
-0   2022-08-03 00:00:00-07:00   31454
-1   2022-08-03 00:05:00-07:00   31366
-2   2022-08-03 00:10:00-07:00   30985
-3   2022-08-03 00:15:00-07:00   30821
-4   2022-08-03 00:20:00-07:00   30667
-..                        ...     ...
-220 2022-08-03 18:20:00-07:00   43096
-221 2022-08-03 18:25:00-07:00   43104
-222 2022-08-03 18:30:00-07:00   43013
-223 2022-08-03 18:35:00-07:00   42885
-224 2022-08-03 18:40:00-07:00   42875
-
-[225 rows x 2 columns]
-```
-
-Another dataset we can query is the load forecast
-
-```
->>> nyiso = gridstatus.NYISO()
->>> nyiso.get_forecast_today()
-```
-
-```
-                Forecast Time                      Time  Load Forecast
-0   2022-08-19 00:00:00-04:00 2022-08-19 00:00:00-04:00          17078
-1   2022-08-19 00:00:00-04:00 2022-08-19 01:00:00-04:00          16260
-2   2022-08-19 00:00:00-04:00 2022-08-19 02:00:00-04:00          15631
-3   2022-08-19 00:00:00-04:00 2022-08-19 03:00:00-04:00          15252
-4   2022-08-19 00:00:00-04:00 2022-08-19 04:00:00-04:00          15195
-..                        ...                       ...            ...
-139 2022-08-19 00:00:00-04:00 2022-08-24 19:00:00-04:00          24340
-140 2022-08-19 00:00:00-04:00 2022-08-24 20:00:00-04:00          23624
-141 2022-08-19 00:00:00-04:00 2022-08-24 21:00:00-04:00          22585
-142 2022-08-19 00:00:00-04:00 2022-08-24 22:00:00-04:00          21137
-143 2022-08-19 00:00:00-04:00 2022-08-24 23:00:00-04:00          19717
-
-[144 rows x 3 columns]
-```
-
-When supported, you can use the historical method calls to get data for a specific day in the past. For example,
-
-```python
->>> caiso.get_historical_load("Jan 1, 2020")
-```
-
-```
-                         Time  Load
-0   2020-01-01 00:00:00-08:00   21533
-1   2020-01-01 00:05:00-08:00   21429
-2   2020-01-01 00:10:00-08:00   21320
-3   2020-01-01 00:15:00-08:00   21272
-4   2020-01-01 00:20:00-08:00   21193
-..                        ...     ...
-284 2020-01-01 23:40:00-08:00   20383
-285 2020-01-01 23:45:00-08:00   20297
-286 2020-01-01 23:50:00-08:00   20242
-287 2020-01-01 23:55:00-08:00   20128
-288 2020-01-01 00:00:00-08:00   20025
-
-[289 rows x 2 columns]
-```
-
-Frequently, we want to get data across multiple days. We can do that by providing a `start` and `end` parameter to any `iso.get_historical_*` method
-
-```python
->>> caiso.get_historical_load(start="Jan 1, 2020", end="Feb 1, 2020")
-```
-
-```
-                          Time  Load
-0    2020-01-01 00:00:00-08:00   21533
-1    2020-01-01 00:05:00-08:00   21429
-2    2020-01-01 00:10:00-08:00   21320
-3    2020-01-01 00:15:00-08:00   21272
-4    2020-01-01 00:20:00-08:00   21193
-...                        ...     ...
-8923 2020-01-31 23:35:00-08:00   21905
-8924 2020-01-31 23:40:00-08:00   21773
-8925 2020-01-31 23:45:00-08:00   21674
-8926 2020-01-31 23:50:00-08:00   21540
-8927 2020-01-31 23:55:00-08:00   21425
-
-[8928 rows x 2 columns]
-```
-
-The best part is these APIs work in the same way across all the supported ISOs!
-
-## Examples
-
-Here is a list of our current example notebooks. If you have any requests, please post an issue and we'd be happy to publish more!
-
-- [LMP Data - PJM](https://github.com/kmax12/gridstatus/blob//Examples/PJM%20LMP%20Data.ipynb)
-- [Fuel Mix over Time - NYISO](https://github.com/kmax12/gridstatus/blob/main/Examples/Fuel%20Mix%20Over%20Time%20-%20NYISO.ipynb)
-- [Downloading Data - CAISO](https://github.com/kmax12/gridstatus/blob/main//Examples/Downloading%20CAISO%20Data.ipynb)
-
-## Method Availability
-
-Here is the current status of availability of each method for each ISO
-
-<!-- METHOD AVAILABILITY TABLE START -->
-
-|                           | New York ISO | California ISO | Electric Reliability Council of Texas | ISO New England | Midcontinent ISO | Southwest Power Pool | PJM      |
-| :------------------------ | :----------- | :------------- | :------------------------------------ | :-------------- | :--------------- | :------------------- | :------- |
-| `get_latest_status`       | &#x2705;     | &#x2705;       | &#x2705;                              | &#x2705;        | &#10060;         | &#x2705;             | &#10060; |
-| `get_latest_fuel_mix`     | &#x2705;     | &#x2705;       | &#x2705;                              | &#x2705;        | &#x2705;         | &#x2705;             | &#x2705; |
-| `get_latest_load`         | &#x2705;     | &#x2705;       | &#x2705;                              | &#x2705;        | &#x2705;         | &#x2705;             | &#x2705; |
-| `get_latest_supply`       | &#x2705;     | &#x2705;       | &#x2705;                              | &#x2705;        | &#x2705;         | &#x2705;             | &#x2705; |
-| `get_fuel_mix_today`      | &#x2705;     | &#x2705;       | &#x2705;                              | &#x2705;        | &#10060;         | &#10060;             | &#x2705; |
-| `get_load_today`          | &#x2705;     | &#x2705;       | &#x2705;                              | &#x2705;        | &#x2705;         | &#x2705;             | &#x2705; |
-| `get_forecast_today`      | &#x2705;     | &#x2705;       | &#x2705;                              | &#x2705;        | &#x2705;         | &#x2705;             | &#x2705; |
-| `get_supply_today`        | &#x2705;     | &#x2705;       | &#x2705;                              | &#x2705;        | &#10060;         | &#10060;             | &#x2705; |
-| `get_storage_today`       | &#10060;     | &#x2705;       | &#10060;                              | &#10060;        | &#10060;         | &#10060;             | &#10060; |
-| `get_historical_fuel_mix` | &#x2705;     | &#x2705;       | &#10060;                              | &#x2705;        | &#10060;         | &#10060;             | &#x2705; |
-| `get_historical_load`     | &#x2705;     | &#x2705;       | &#10060;                              | &#x2705;        | &#10060;         | &#10060;             | &#x2705; |
-| `get_historical_forecast` | &#x2705;     | &#x2705;       | &#10060;                              | &#x2705;        | &#10060;         | &#10060;             | &#10060; |
-| `get_historical_supply`   | &#x2705;     | &#x2705;       | &#10060;                              | &#x2705;        | &#10060;         | &#10060;             | &#x2705; |
-| `get_historical_storage`  | &#10060;     | &#x2705;       | &#10060;                              | &#10060;        | &#10060;         | &#10060;             | &#10060; |
-
-<!-- METHOD AVAILABILITY TABLE END -->
-
-## LMP Pricing Data
-
-We are currently adding Locational Marginal Price (LMP). Even though each BA offers different markets, but you can query them with a standardized API
-
-```python
->>> import gridstatus
->>> nyiso = gridstatus.NYISO()
->>> nyiso.get_lmp_today("REAL_TIME_5_MIN", locations="ALL")
-```
-
-```
-                          Time           Market Location Location Type    LMP  Energy  Congestion  Loss
-0    2022-08-16 00:05:00-04:00  REAL_TIME_5_MIN   CAPITL          Zone  70.88   66.65        1.10  5.33
-1    2022-08-16 00:05:00-04:00  REAL_TIME_5_MIN   CENTRL          Zone  68.91   66.64        0.00  2.27
-2    2022-08-16 00:05:00-04:00  REAL_TIME_5_MIN   DUNWOD          Zone  75.44   66.65       -1.26  7.53
-3    2022-08-16 00:05:00-04:00  REAL_TIME_5_MIN   GENESE          Zone  68.64   66.64        0.00  2.00
-4    2022-08-16 00:05:00-04:00  REAL_TIME_5_MIN      H Q          Zone  64.58   66.65        0.00 -2.07
-...                        ...              ...      ...           ...    ...     ...         ...   ...
-3370 2022-08-16 20:15:00-04:00  REAL_TIME_5_MIN    NORTH          Zone  85.57   87.85        0.00 -2.28
-3371 2022-08-16 20:15:00-04:00  REAL_TIME_5_MIN      NPX          Zone  78.73   87.85       15.36  6.24
-3372 2022-08-16 20:15:00-04:00  REAL_TIME_5_MIN      O H          Zone  85.48   87.85        0.00 -2.37
-3373 2022-08-16 20:15:00-04:00  REAL_TIME_5_MIN      PJM          Zone  94.45   87.85       -1.86  4.74
-3374 2022-08-16 20:15:00-04:00  REAL_TIME_5_MIN     WEST          Zone  87.85   87.85        0.00  0.00
-
-[3375 rows x 8 columns]
-```
-
-And here is querying CAISO
-
-```python
->>> import gridstatus
->>> caiso = gridstatus.CAISO()
->>> caiso.get_lmp_today('DAY_AHEAD_HOURLY', locations=["TH_NP15_GEN-APND", "TH_SP15_GEN-APND", "TH_ZP26_GEN-APND"])
-```
-
-```
-LMP_TYPE                      Time            Market          Location Location Type        LMP     Energy  Congestion     Loss
-0        2022-08-16 00:00:00-07:00  DAY_AHEAD_HOURLY  TH_NP15_GEN-APND          None   89.48766   95.51493     -0.1531 -5.87417
-1        2022-08-16 00:00:00-07:00  DAY_AHEAD_HOURLY  TH_SP15_GEN-APND          None   94.02489   95.51493      0.0000 -1.49003
-2        2022-08-16 00:00:00-07:00  DAY_AHEAD_HOURLY  TH_ZP26_GEN-APND          None   90.57680   95.51493      0.0000 -4.93812
-3        2022-08-16 01:00:00-07:00  DAY_AHEAD_HOURLY  TH_NP15_GEN-APND          None   86.38892   92.12283     -0.0223 -5.71162
-4        2022-08-16 01:00:00-07:00  DAY_AHEAD_HOURLY  TH_SP15_GEN-APND          None   90.94366   92.12283      0.0000 -1.17917
-..                             ...               ...               ...           ...        ...        ...         ...      ...
-67       2022-08-16 22:00:00-07:00  DAY_AHEAD_HOURLY  TH_SP15_GEN-APND          None  131.45525  135.43710      0.0000 -3.98185
-68       2022-08-16 22:00:00-07:00  DAY_AHEAD_HOURLY  TH_ZP26_GEN-APND          None  127.04000  135.43710      0.0000 -8.39710
-69       2022-08-16 23:00:00-07:00  DAY_AHEAD_HOURLY  TH_NP15_GEN-APND          None  107.36120  113.91108      0.0000 -6.54989
-70       2022-08-16 23:00:00-07:00  DAY_AHEAD_HOURLY  TH_SP15_GEN-APND          None  111.22278  113.91108      0.0000 -2.68830
-71       2022-08-16 23:00:00-07:00  DAY_AHEAD_HOURLY  TH_ZP26_GEN-APND          None  108.01049  113.91108      0.0000 -5.90059
-
-[72 rows x 8 columns]
-```
-
-You can see what markets are available by accessing the `markets` property of an iso. For, example
-
-```
->>> caiso.markets
-```
-
-```
-[<Markets.REAL_TIME_15_MIN: 'REAL_TIME_15_MIN'>, <Markets.REAL_TIME_HOURLY: 'REAL_TIME_HOURLY'>, <Markets.DAY_AHEAD_HOURLY: 'DAY_AHEAD_HOURLY'>]
-```
-
-The possible lmp query methods are `ISO.get_latest_lmp`, `ISO.get_lmp_today`, and `ISO.get_historical_lmp`.
-
-## Supported LMP Markets
-
-<!-- LMP AVAILABILITY TABLE START -->
-
-|                                       | Markets                                                    |
-| :------------------------------------ | :--------------------------------------------------------- |
-| Midcontinent ISO                      | `REAL_TIME_5_MIN`, `DAY_AHEAD_HOURLY`                      |
-| California ISO                        | `REAL_TIME_15_MIN`, `REAL_TIME_HOURLY`, `DAY_AHEAD_HOURLY` |
-| PJM                                   | `REAL_TIME_5_MIN`, `REAL_TIME_HOURLY`, `DAY_AHEAD_HOURLY`  |
-| Electric Reliability Council of Texas |                                                            |
-| Southwest Power Pool                  |                                                            |
-| New York ISO                          | `REAL_TIME_5_MIN`, `DAY_AHEAD_HOURLY`                      |
-| ISO New England                       | `REAL_TIME_5_MIN`, `REAL_TIME_HOURLY`, `DAY_AHEAD_HOURLY`  |
-=======
 ## Documentation and Examples
->>>>>>> ab3a0f21
 
 To learn more, visit the [documentation](https://docs.gridstatus.io/) and view [example notebooks](https://docs.gridstatus.io/en/stable/Examples/index.html).
 
