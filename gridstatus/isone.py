--- conflicted
+++ resolved
@@ -1,12 +1,7 @@
 import io
 import math
-<<<<<<< HEAD
-=======
-import re
 import sys
-from heapq import merge
-from tabnanny import verbose
->>>>>>> dd77f707
+
 
 import pandas as pd
 import requests
@@ -572,14 +567,6 @@
         # in testing, never takes more than 2 attempts
         attempt = 0
         while attempt < 3:
-<<<<<<< HEAD
-            # make first get request to get cookies set
-            _ = s.get(
-                "https://www.iso-ne.com/isoexpress/web/reports/operations/-/tree/gen-fuel-mix",
-            )
-
-=======
->>>>>>> dd77f707
             if verbose:
                 print(f"Loading data from {url}", file=sys.stderr)
 
@@ -594,12 +581,8 @@
 
         if response.status_code != 200 or content_type != "text/csv":
             raise RuntimeError(
-<<<<<<< HEAD
                 f"Failed to get data from {url}. Check if ISONE is down and \
                     try again later",
-=======
-                f"Failed to get data from {url}. Check if ISONE is down and try again later",
->>>>>>> dd77f707
             )
 
         df = pd.read_csv(
