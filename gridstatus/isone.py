--- conflicted
+++ resolved
@@ -95,21 +95,7 @@
     #         mix_df["BeginDate"].max(),
     #         tz=self.default_timezone,
     #     )
-<<<<<<< HEAD
-=======
-    # this return different date then other end point
-    # lets just use the other one for now
-    # def _get_latest_fuel_mix(self):
-    #     data = _make_wsclient_request(
-    #         url="https://www.iso-ne.com/ws/wsclient",
-    #         data={"_nstmp_requestType": "fuelmix"},
-    #     )
-    #     mix_df = pd.DataFrame(data[0]["data"]["GenFuelMixes"]["GenFuelMix"])
-    #     time = pd.Timestamp(
-    #         mix_df["BeginDate"].max(),
-    #         tz=self.default_timezone,
-    #     )
->>>>>>> b83c70ce
+
 
     #     # todo has marginal flag
     #     mix_df = mix_df.set_index("FuelCategory")[
@@ -117,15 +103,7 @@
     #     mix_df.insert(0, "Time", time)
     #     mix_df.columns.name = None
     #     return mix_df
-<<<<<<< HEAD
-=======
-    #     # todo has marginal flag
-    #     mix_df = mix_df.set_index("FuelCategory")[
-    #         ["GenMw"]].T.reset_index(drop=True)
-    #     mix_df.insert(0, "Time", time)
-    #     mix_df.columns.name = None
-    #     return mix_df
->>>>>>> b83c70ce
+
 
     @support_date_range(frequency="1D")
     def get_fuel_mix(self, date, end=None, verbose=False):
@@ -139,14 +117,7 @@
                 .tail(1)
                 .reset_index(drop=True)
             )
-<<<<<<< HEAD
-=======
-            return (
-                self.get_fuel_mix("today", verbose=verbose)
-                .tail(1)
-                .reset_index(drop=True)
-            )
->>>>>>> b83c70ce
+
 
         url = "https://www.iso-ne.com/transform/csv/genfuelmix?start=" + date.strftime(
             "%Y%m%d",
