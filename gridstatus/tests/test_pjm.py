import os
from datetime import datetime
from unittest import mock

import pandas as pd
import pytest

import gridstatus
from gridstatus import PJM, NotSupported
from gridstatus.base import Markets, NoDataFoundException
from gridstatus.decorators import _get_pjm_archive_date
from gridstatus.tests.base_test_iso import BaseTestISO
from gridstatus.tests.decorators import with_markets


class TestPJM(BaseTestISO):
    iso = PJM()

    @mock.patch.dict(os.environ, {"PJM_API_KEY": "test_env"})
    def test_api_key_from_env(self):
        # test that api key is set from env var
        pjm = PJM()
        assert pjm.api_key == "test_env"

    def test_api_key_from_arg(self):
        # test that api key is set from arg
        pjm = PJM(api_key="test")
        assert pjm.api_key == "test"

    @mock.patch.dict(os.environ, {"PJM_API_KEY": ""})
    def test_api_key_raises_if_missing(self):
        with pytest.raises(ValueError):
            _ = PJM(api_key=None)

    """get_fuel_mix"""

    def test_get_fuel_mix_no_data(self):
        date = "2000-01-14"
        with pytest.raises(NoDataFoundException):
            self.iso.get_fuel_mix(start=date)

    def test_get_fuel_mix_dst_shift_back(self):
        date = "2021-11-07"
        df = self.iso.get_fuel_mix(start=date)

        assert (
            len(df["Interval Start"]) == 25
        )  # 25 hours due to shift backwards in time
        assert (df["Interval Start"].dt.strftime("%Y-%m-%d") == date).all()

    def test_get_fuel_mix_dst_shift_forward(self):
        date = "2021-03-14"
        df = self.iso.get_fuel_mix(start=date)

        assert len(df["Interval Start"]) == 23  # 23 hours due to shift forwards in time
        assert (df["Interval Start"].dt.strftime("%Y-%m-%d") == date).all()

    """get_lmp"""

    # override for base test case
    lmp_cols = [
        "Time",
        "Interval Start",
        "Interval End",
        "Market",
        "Location Id",
        "Location Name",
        "Location Short Name",
        "Location Type",
        "LMP",
        "Energy",
        "Congestion",
        "Loss",
    ]

    @with_markets(
        Markets.DAY_AHEAD_HOURLY,
    )
    def test_lmp_date_range(self, market):
        super().test_lmp_date_range(market=market)

    @with_markets(
        # Markets.REAL_TIME_5_MIN, # TODO reenable, but too slow
        Markets.REAL_TIME_HOURLY,
        Markets.DAY_AHEAD_HOURLY,
    )
    def test_get_lmp_historical(self, market):
        super().test_get_lmp_historical(market=market)

    @with_markets(
        Markets.DAY_AHEAD_HOURLY,
        Markets.REAL_TIME_HOURLY,
        Markets.REAL_TIME_5_MIN,
    )
    def test_get_lmp_latest(self, market):
        if market in [Markets.DAY_AHEAD_HOURLY, Markets.REAL_TIME_HOURLY]:
            with pytest.raises(NotSupported):
                super().test_get_lmp_latest(market=market)
        else:
            super().test_get_lmp_latest(market=market)

    @with_markets(
        Markets.REAL_TIME_HOURLY,
        Markets.REAL_TIME_5_MIN,
        Markets.DAY_AHEAD_HOURLY,
    )
    def test_get_lmp_today(self, market):
        if market in [Markets.REAL_TIME_HOURLY]:
            with pytest.raises(
                NoDataFoundException,
                match="No data found for rt_hrl_lmps",
            ):  # noqa
                super().test_get_lmp_today(market=market)
        else:
            super().test_get_lmp_today(market=market)

    def test_get_lmp_no_data(self):
        # raise no error since date in future
        future_date = pd.Timestamp.now().normalize() + pd.DateOffset(days=10)
        with pytest.raises(NoDataFoundException):
            self.iso.get_lmp(
                date=future_date,
                market="REAL_TIME_5_MIN",
            )

    def test_get_lmp_hourly(self):
        markets = [
            Markets.REAL_TIME_HOURLY,
            Markets.DAY_AHEAD_HOURLY,
        ]

        for m in markets:
            print(self.iso.iso_id, m)
            self._lmp_tests(m)

    def test_get_lmp_returns_latest(self):
        # this interval has two LMP versions
        # make sure only one is returned
        # for each location
        df = self.iso.get_lmp(
            start="04-06-2023 17:45",
            end="04-06-2023 17:50",
            market="REAL_TIME_5_MIN",
        )
        assert isinstance(df, pd.DataFrame)
        assert not df.empty
        assert df.duplicated(["Interval Start", "Location Id"]).sum() == 0

    @pytest.mark.slow
    def test_get_lmp_5_min(self):
        self._lmp_tests(Markets.REAL_TIME_5_MIN)

    def test_get_lmp_query_by_location_type(self):
        df = self.iso.get_lmp(
            date="Oct 20, 2022",
            market="DAY_AHEAD_HOURLY",
            location_type="ZONE",
            verbose=True,
        )
        df

    @pytest.mark.slow
    def test_get_lmp_all_pnodes(self):
        df = self.iso.get_lmp(
            date="Jan 1, 2022",
            market="REAL_TIME_HOURLY",
            locations="ALL",
        )

        assert len(df) > 0

    """ get_load """

    def test_get_load_today(self):
        df = self.iso.get_load("today")
        self._check_load(df)
        today = pd.Timestamp.now(tz=self.iso.default_timezone).date()

        # okay as long as one of these columns is only today
        assert (
            (df["Time"].dt.date == today).all()
            or (df["Interval Start"].dt.date == today).all()
            or (df["Interval End"].dt.date == today).all()
        )

        assert df.columns.tolist() == [
            "Time",
            "Interval Start",
            "Interval End",
            "Load",
            "AE",
            "AEP",
            "APS",
            "ATSI",
            "BC",
            "COMED",  # noqa
            "DAYTON",
            "DEOK",
            "DOM",
            "DPL",
            "DUQ",
            "EKPC",
            "JC",
            "ME",
            "PE",
            "PEP",  # noqa
            "PJM MID ATLANTIC REGION",
            "PJM RTO",
            "PJM SOUTHERN REGION",  # noqa
            "PJM WESTERN REGION",
            "PL",
            "PN",
            "PS",
            "RECO",
            "UG",
        ]  # noqa

    """get_load_forecast"""

    load_forecast_columns = [
        "Interval Start",
        "Interval End",
        "Publish Time",
        "Load Forecast",
        "AE/MIDATL",
        "AEP",
        "AP",
        "ATSI",
        "BG&E/MIDATL",
        "COMED",
        "DAYTON",
        "DEOK",
        "DOMINION",
        "DP&L/MIDATL",
        "DUQUESNE",
        "EKPC",
        "JCP&L/MIDATL",
        "METED/MIDATL",
        "MID_ATLANTIC_REGION",
        "PECO/MIDATL",
        "PENELEC/MIDATL",
        "PEPCO/MIDATL",
        "PPL/MIDATL",
        "PSE&G/MIDATL",
        "RECO/MIDATL",
        "RTO_COMBINED",
        "SOUTHERN_REGION",
        "UGI/MIDATL",
        "WESTERN_REGION",
    ]

    def test_get_load_forecast_today(self):
        df = self.iso.get_load_forecast("today")
        assert df.columns.tolist() == self.load_forecast_columns
        assert df["Interval Start"].min() == self.local_start_of_today()
        assert df["Interval End"].max() == self.local_start_of_today() + pd.DateOffset(
            days=7,
        )

        assert df["Publish Time"].nunique() == 1

        assert self.iso.get_load_forecast("latest").equals(df)

    def test_get_load_forecast_in_past_raises_error(self):
        start_date = self.local_today() - pd.Timedelta(days=1)
        with pytest.raises(NotSupported):
            self.iso.get_load_forecast(start_date)

    """get_load_forecast_historical"""

    load_forecast_columns_historical = [
        "Interval Start",
        "Interval End",
        "Publish Time",
        "Load Forecast",
        "AEP",
        "APS",
        "ATSI",
        "COMED",
        "DAY",
        "DEOK",
        "DOM",
        "DUQ",
        "EKPC",
        "MIDATL",
        "RTO",
    ]

    def test_get_load_forecast_historical(self):
        start_date = "2023-05-01"
        df = self.iso.get_load_forecast_historical(start_date)

        assert df.columns.tolist() == self.load_forecast_columns_historical
        assert df["Interval Start"].min() == self.local_start_of_day(start_date)
        assert df["Interval End"].max() == self.local_start_of_day(
            start_date,
            # End is inclusive in this case
        ) + pd.DateOffset(days=1, hours=1)

        assert df["Interval Start"].value_counts().max() == 10
        assert df["Publish Time"].nunique() == 5 * 2

    def test_get_load_forecast_historical_with_date_range(self):
        start_date = "2022-10-17"
        end_date = "2022-10-20"

        df = self.iso.get_load_forecast_historical(start_date, end_date)

        assert df.columns.tolist() == self.load_forecast_columns_historical
        assert df["Interval Start"].min() == self.local_start_of_day(start_date)
        assert df["Interval End"].max() == self.local_start_of_day(
            end_date,
        ) + pd.DateOffset(days=1, hours=1)

        assert df["Interval Start"].value_counts().max() == 10
        assert df["Publish Time"].nunique() == 5 * 5

    """get_pnode_ids"""

    def test_get_pnode_ids(self):
        df = self.iso.get_pnode_ids()
        assert len(df) > 0

    """get_status"""

    def test_get_status_latest(self):
        with pytest.raises(NotImplementedError):
            super().test_get_status_latest()

    """get_storage"""

    def test_get_storage_historical(self):
        with pytest.raises(NotImplementedError):
            super().test_get_storage_historical()

    def test_get_storage_today(self):
        with pytest.raises(NotImplementedError):
            super().test_get_storage_today()

    """pjm_update_dates"""

    def test_pjm_update_dates(self):
        args_dict = {
            "self": gridstatus.PJM(),
            "market": Markets.REAL_TIME_5_MIN,
        }

        # cross year
        dates = [
            pd.Timestamp("2018-12-31 00:00:00-0500", tz="US/Eastern"),
            pd.Timestamp("2019-01-01 00:00:00-0500", tz="US/Eastern"),
        ]
        new_dates = gridstatus.pjm.pjm_update_dates(dates, args_dict)
        assert new_dates == [
            pd.Timestamp("2018-12-31 00:00:00-0500", tz="US/Eastern"),
            pd.Timestamp("2018-12-31 23:59:00-0500", tz="US/Eastern"),
        ]

        # cross year and then more dates
        dates = [
            pd.Timestamp("2018-12-01 00:00:00-0500", tz="US/Eastern"),
            pd.Timestamp("2019-01-01 00:00:00-0500", tz="US/Eastern"),
            pd.Timestamp("2019-02-01 00:00:00-0500", tz="US/Eastern"),
        ]
        new_dates = gridstatus.pjm.pjm_update_dates(dates, args_dict)
        assert new_dates == [
            pd.Timestamp("2018-12-01 00:00:00-0500", tz="US/Eastern"),
            pd.Timestamp(
                "2018-12-31 23:59:00-0500",
                tz="US/Eastern",
            ),
            None,
            pd.Timestamp(
                "2019-01-01 00:00:00-0500",
                tz="US/Eastern",
            ),
            pd.Timestamp("2019-02-01 00:00:00-0500", tz="US/Eastern"),
        ]

        # cross multiple years
        dates = [
            pd.Timestamp("2017-12-01 00:00:00-0500", tz="US/Eastern"),
            pd.Timestamp("2020-02-01 00:00:00-0500", tz="US/Eastern"),
        ]
        new_dates = gridstatus.pjm.pjm_update_dates(dates, args_dict)
        assert new_dates == [
            pd.Timestamp("2017-12-01 00:00:00-0500", tz="US/Eastern"),
            pd.Timestamp(
                "2017-12-31 23:59:00-0500",
                tz="US/Eastern",
            ),
            None,
            pd.Timestamp(
                "2018-01-01 00:00:00-0500",
                tz="US/Eastern",
            ),
            pd.Timestamp(
                "2018-12-31 23:59:00-0500",
                tz="US/Eastern",
            ),
            None,
            pd.Timestamp(
                "2019-01-01 00:00:00-0500",
                tz="US/Eastern",
            ),
            pd.Timestamp(
                "2019-12-31 23:59:00-0500",
                tz="US/Eastern",
            ),
            None,
            pd.Timestamp(
                "2020-01-01 00:00:00-0500",
                tz="US/Eastern",
            ),
            pd.Timestamp(
                "2020-02-01 00:00:00-0500",
                tz="US/Eastern",
            ),
        ]

        # cross archive date
        archive_date = _get_pjm_archive_date(args_dict["market"])
        start = archive_date - pd.DateOffset(days=1)
        end = archive_date + pd.DateOffset(days=1)
        new_dates = gridstatus.pjm.pjm_update_dates([start, end], args_dict)
        day_before_archive = archive_date - pd.DateOffset(days=1)
        before_archive = pd.Timestamp(
            year=day_before_archive.year,
            month=day_before_archive.month,
            day=day_before_archive.day,
            hour=23,
            minute=59,
            tz=args_dict["self"].default_timezone,
        )
        assert new_dates == [
            start,
            before_archive,
            None,
            archive_date,
            end,
        ]

    """get_solar_forecast"""

    def _check_solar_forecast(self, df):
        assert df.columns.tolist() == [
            "Interval Start",
            "Interval End",
            "Publish Time",
            "Solar Forecast BTM",
            "Solar Forecast",
        ]

        self._check_time_columns(
            df,
            instant_or_interval="interval",
            skip_column_named_time=True,
        )

    def test_get_solar_forecast_today_or_latest(self):
        df = self.iso.get_solar_forecast("today")

        self._check_solar_forecast(df)

        assert df["Interval Start"].min() == self.local_start_of_today()
        assert df["Interval End"].max() >= self.local_start_of_today() + pd.Timedelta(
            days=2,
        )

        assert (
            df["Publish Time"].dt.tz_convert(self.iso.default_timezone).dt.date
            == self.local_today()
        ).all()

        assert self.iso.get_solar_forecast("latest").equals(df)

    def test_get_solar_forecast_historical_date(self):
        past_date = self.local_today() - pd.Timedelta(days=10)

        df = self.iso.get_solar_forecast(past_date)

        self._check_solar_forecast(df)

        assert df["Interval Start"].min() == self.local_start_of_day(past_date)
        assert df["Interval End"].max() >= self.local_start_of_day(
            past_date,
        ) + pd.Timedelta(days=2)

        assert df["Publish Time"].min() == self.local_start_of_day(past_date)
        # When end date is generated this data
        # doesn't include forecast on the next day
        assert df["Publish Time"].max() < self.local_start_of_day(
            past_date,
        ) + pd.Timedelta(days=1)

    def test_get_solar_forecast_historical_range(self):
        past_date = self.local_today() - pd.Timedelta(days=12)
        past_end_date = past_date + pd.Timedelta(days=3)

        df = self.iso.get_solar_forecast(past_date, past_end_date)

        self._check_solar_forecast(df)

        assert df["Interval Start"].min() == self.local_start_of_day(past_date)
        assert df["Interval End"].max() >= self.local_start_of_day(
            past_end_date,
        ) + pd.Timedelta(days=2)

        assert df["Publish Time"].min() == self.local_start_of_day(past_date)
        # This data also includes one forecast time on the next day
        assert df["Publish Time"].max() == self.local_start_of_day(past_end_date)

    """get_wind_forecast"""

    def _check_wind_forecast(self, df):
        assert df.columns.tolist() == [
            "Interval Start",
            "Interval End",
            "Publish Time",
            "Wind Forecast",
        ]

        self._check_time_columns(
            df,
            instant_or_interval="interval",
            skip_column_named_time=True,
        )

    def test_get_wind_forecast_today_or_latest(self):
        df = self.iso.get_wind_forecast("today")

        self._check_wind_forecast(df)

        # For some reason, the start of the forecast is 5 hours after the day start
        assert df["Interval Start"].min() == self.local_start_of_today() + pd.Timedelta(
            hours=5,
        )
        assert df["Interval End"].max() >= self.local_start_of_today() + pd.Timedelta(
            days=2,
            hours=5,
        )

        assert (
            df["Publish Time"].dt.tz_convert(self.iso.default_timezone).dt.date
            == self.local_today()
        ).all()

        assert self.iso.get_wind_forecast("latest").equals(df)

    def test_get_wind_forecast_historical_date(self):
        past_date = self.local_today() - pd.Timedelta(days=10)

        df = self.iso.get_wind_forecast(past_date)

        self._check_wind_forecast(df)

        assert df["Interval Start"].min() == self.local_start_of_day(
            past_date,
        ) + pd.Timedelta(hours=5)
        assert df["Interval End"].max() >= self.local_start_of_day(
            past_date,
        ) + pd.Timedelta(days=2, hours=5)

        assert df["Publish Time"].min() == self.local_start_of_day(past_date)
        # When end date is generated this data
        # doesn't include forecast on the next day
        assert df["Publish Time"].max() < self.local_start_of_day(
            past_date,
        ) + pd.Timedelta(days=1)

    def test_get_wind_forecast_historical_range(self):
        past_date = self.local_today() - pd.Timedelta(days=12)
        past_end_date = past_date + pd.Timedelta(days=3)

        df = self.iso.get_wind_forecast(past_date, past_end_date)

        self._check_wind_forecast(df)

        assert df["Interval Start"].min() == self.local_start_of_day(
            past_date,
        ) + pd.Timedelta(hours=5)

        assert df["Interval End"].max() >= self.local_start_of_day(
            past_end_date,
        ) + pd.Timedelta(days=2)

        assert df["Publish Time"].min() == self.local_start_of_day(past_date)
        # This data also includes one forecast time on the next day
        assert df["Publish Time"].max() == self.local_start_of_day(past_end_date)

    """_lmp_tests"""

    def _lmp_tests(self, m):
        # uses location_type hub because it has the fewest results, so runs faster

        # test span archive date and year
        archive_date = _get_pjm_archive_date(m)
        start = archive_date - pd.DateOffset(days=366)
        end = archive_date + pd.DateOffset(days=1)
        hist = self.iso.get_lmp(
            start=start,
            end=end,
            location_type="hub",
            market=m,
        )
        assert isinstance(hist, pd.DataFrame)
        self._check_lmp_columns(hist, m)
        # has every hour in the range

        # check that every day has 23, 24, or 25 hrs
        unique_hours_per_day = (
            hist["Interval Start"]
            .drop_duplicates()
            .dt.strftime("%Y-%m-%d")
            .value_counts()
            .unique()
        )
        assert set(unique_hours_per_day).issubset([25, 24, 23])

        # test span archive date
        archive_date = _get_pjm_archive_date(m)
        start = archive_date - pd.DateOffset(days=1)
        end = archive_date + pd.DateOffset(days=1)
        hist = self.iso.get_lmp(
            start=start,
            end=end,
            location_type="hub",
            market=m,
        )
        assert isinstance(hist, pd.DataFrame)
        self._check_lmp_columns(hist, m)
        # 2 days worth of data for each location
        assert (
            hist.groupby("Location Id")["Interval Start"].agg(
                lambda x: x.dt.day.nunique(),
            )
            == 2
        ).all()

        # span calendar year
        hist = self.iso.get_lmp(
            start="2018-12-31",
            end="2019-01-02",
            location_type="hub",
            market=m,
        )
        assert isinstance(hist, pd.DataFrame)
        self._check_lmp_columns(hist, m)
        # 2 days worth of data for each location
        assert (hist.groupby("Location Id")["Interval Start"].count() == 48).all()

        # all archive
        hist = self.iso.get_lmp(
            start="2019-07-15",
            end="2019-07-16",
            location_type="hub",
            market=m,
        )
        assert isinstance(hist, pd.DataFrame)
        self._check_lmp_columns(hist, m)

        # all standard
        # move a few days back to avoid late published data
        end = pd.Timestamp.now().normalize() - pd.DateOffset(days=4)
        start = end - pd.DateOffset(days=1)

        hist = self.iso.get_lmp(
            start=start,
            end=end,
            location_type="hub",
            market=m,
        )
        assert isinstance(hist, pd.DataFrame)
        self._check_lmp_columns(hist, m)

    def test_get_gen_outages_by_type_with_latest(self):
        start_date_local = self.local_today()
        df = self.iso.get_gen_outages_by_type("latest")
        self._check_gen_outages_by_type(df)

        expected_date = self.to_local_datetime(start_date_local)
        assert (df["Publish Time"] == expected_date).all()
        assert (
            df["Interval End"] == df["Interval Start"] + pd.DateOffset(days=1)
        ).all()

    def test_get_gen_outages_by_type_with_past_date(self):
        start_date_local = self.local_today() - pd.DateOffset(days=3)
        start_date_time_local = self.local_start_of_day(start_date_local)
        df = self.iso.get_gen_outages_by_type(start_date_time_local)
        self._check_gen_outages_by_type(df)

        expected_date = self.to_local_datetime(start_date_local)
        assert (df["Publish Time"] == expected_date).all()
        assert (
            df["Interval End"] == df["Interval Start"] + pd.DateOffset(days=1)
        ).all()

    def test_get_gen_outages_by_type_with_multi_day_range(self):
        # start example: 2024-04-30 00:00:00-04:00
        start_date_local = self.local_today() - pd.DateOffset(days=3)
        start_date_time_local = self.local_start_of_day(start_date_local)
        # end example: 2024-05-01 23:59:59-04:00
        end_date_local = start_date_time_local + pd.DateOffset(days=2)
        end_date_time_local = end_date_local - pd.DateOffset(seconds=1)

        # expect only 2024-04-30 00:00:00-04:00 and 2024-05-01 00:00:00-04:00 in results
        expected_date_1 = self.to_local_datetime(start_date_local)
        expected_date_2 = self.to_local_datetime(
            (start_date_local + pd.DateOffset(days=1)),
        )
        expected_dates = {expected_date_1, expected_date_2}

        df = self.iso.get_gen_outages_by_type(
            start_date_time_local,
            end_date_time_local,
        )
        self._check_gen_outages_by_type(df)
        assert (df["Publish Time"].isin(expected_dates)).all()
        assert (
            df["Interval End"] == df["Interval Start"] + pd.DateOffset(days=1)
        ).all()

    def to_local_datetime(self, date_local):
        return pd.to_datetime(date_local).tz_localize(
            self.iso.default_timezone,
        )

    def _check_gen_outages_by_type(self, df):
        assert df.columns.tolist() == [
            "Interval Start",
            "Interval End",
            "Publish Time",
            "Region",
            "Planned Outages MW",
            "Maintenance Outages MW",
            "Forced Outages MW",
            "Total Outages MW",
        ]

        self._check_time_columns(
            df,
            instant_or_interval="interval",
            skip_column_named_time=True,
        )

    """get_projected_rto_statistics_at_peak"""

    def _check_projected_rto_statistics_at_peak(self, df):
        assert df.columns.tolist() == [
            "Interval Start",
            "Interval End",
            "Publish Time",
            "Projected Peak Time",
            "Area",
            "Internal Scheduled Capacity",
            "Scheduled Tie Flow Total",
            "Capacity Adjustments",
            "Total Scheduled Capacity",
            "Load Forecast",
            "Operating Reserve",
            "Unscheduled Steam Capacity",
        ]

        assert (
            df["Total Scheduled Capacity"]
            == df["Load Forecast"] + df["Operating Reserve"]
        ).all()

    def test_projected_rto_statistics_at_peak_today_or_latest(self):
        df = self.iso.get_projected_rto_statistics_at_peak("today")

        self._check_projected_rto_statistics_at_peak(df)

        assert df["Interval Start"].min() == self.local_start_of_today()
        assert df["Interval End"].max() >= self.local_start_of_today() + pd.DateOffset(
            days=1,
        )

        assert self.iso.get_projected_rto_statistics_at_peak("latest").equals(df)

    def test_projected_rto_statistics_at_peak_historical_date(self):
        past_date = self.local_today() - pd.DateOffset(days=10)

        df = self.iso.get_projected_rto_statistics_at_peak(past_date)

        self._check_projected_rto_statistics_at_peak(df)

        assert df["Interval Start"].min() == self.local_start_of_day(past_date)
        assert df["Interval End"].max() == self.local_start_of_day(
            past_date,
        ) + pd.DateOffset(days=1)

    def test_projected_rto_statistics_at_peak_historical_date_range(self):
        past_date = self.local_today() - pd.DateOffset(days=1000)
        past_end_date = past_date + pd.Timedelta(days=800)

        df = self.iso.get_projected_rto_statistics_at_peak(past_date, past_end_date)

        self._check_projected_rto_statistics_at_peak(df)

        assert df["Interval Start"].min() == self.local_start_of_day(past_date)
        assert df["Interval End"].max() == self.local_start_of_day(past_end_date)

        assert df.shape[0] == 800
        assert df["Publish Time"].nunique() == 800

    """get_projected_area_statistics_at_peak"""

    def _check_projected_area_statistics_at_peak(self, df):
        assert df.columns.tolist() == [
            "Interval Start",
            "Interval End",
            "Publish Time",
            "Projected Peak Time",
            "Area",
            "Internal Scheduled Capacity",
            "PJM Load Forecast",
            "Unscheduled Steam Capacity",
        ]

        assert set(df["Area"].unique().tolist()) == {
            "DAYTON",
            "AEP",
            "ATSI",
            "COMED",
            "MIDATL",
            "EKPC",
            "DOM",
            "DEOK",
            "DUQ",
            "OVEC",
            "AP",
        }

    def test_projected_area_statistics_at_peak_today_or_latest(self):
        df = self.iso.get_projected_area_statistics_at_peak("today")

        self._check_projected_area_statistics_at_peak(df)

        assert df["Interval Start"].min() == self.local_start_of_today()
        assert df["Interval End"].max() == self.local_start_of_today() + pd.DateOffset(
            days=1,
        )

        assert self.iso.get_projected_area_statistics_at_peak("latest").equals(df)

    def test_projected_area_statistics_at_peak_historical_date(self):
        past_date = self.local_today() - pd.DateOffset(days=2000)

        df = self.iso.get_projected_area_statistics_at_peak(past_date)

        self._check_projected_area_statistics_at_peak(df)

        assert df["Interval Start"].min() == self.local_start_of_day(past_date)
        assert df["Interval End"].max() == self.local_start_of_day(
            past_date,
        ) + pd.DateOffset(days=1)

    def test_projected_area_statistics_at_peak_historical_date_range(self):
        past_date = self.local_today() - pd.DateOffset(days=2000)
        past_end_date = past_date + pd.Timedelta(days=800)

        df = self.iso.get_projected_area_statistics_at_peak(past_date, past_end_date)

        self._check_projected_area_statistics_at_peak(df)

        assert df["Interval Start"].min() == self.local_start_of_day(past_date)
        assert df["Interval End"].max() == self.local_start_of_day(past_end_date)

        unique_area_count = df["Area"].nunique()

        assert df.shape[0] == 800 * unique_area_count
        assert df["Publish Time"].nunique() == 800

    """get_solar_generation_5_min"""

    def _check_pjm_response(self, df, expected_cols, start, end):
        assert df.columns.tolist() == expected_cols

        is_single_day = start.date == end.date
        if is_single_day:
            # Make sure all the intervals start on the specified day
            assert (df["Interval Start"].dt.day == start.day).all()

        # There could be missing data at the start or end, so we
        # can only assert that all of the values are between the specified
        # start and stop times.
        assert df["Interval Start"].min() >= start
        assert df["Interval Start"].max() < end

        self._check_time_columns(
            df,
            instant_or_interval="interval",
            skip_column_named_time=True,
        )

    expected_five_min_solar_gen_cols = [
        "Interval Start",
        "Interval End",
        "Solar Generation",
    ]

    def test_get_solar_generation_5_min_today_or_latest(self):
        df = self.iso.get_solar_generation_5_min("today")
        range_start = self.local_start_of_today()
        range_end = self.local_start_of_today() + pd.Timedelta(days=1)
        self._check_pjm_response(
            df=df,
            expected_cols=self.expected_five_min_solar_gen_cols,
            start=range_start,
            end=range_end,
        )

        assert self.iso.get_solar_generation_5_min("latest").equals(df)

    def test_get_solar_generation_5_min_historical_date(self):
        past_date = self.local_today() - pd.Timedelta(days=10)
        range_start = self.local_start_of_day(past_date)
        range_end = self.local_start_of_day(past_date) + pd.Timedelta(days=1)

        df = self.iso.get_solar_generation_5_min(past_date)

        self._check_pjm_response(
            df=df,
            expected_cols=self.expected_five_min_solar_gen_cols,
            start=range_start,
            end=range_end,
        )

    def test_get_solar_generation_5_min_historical_range(self):
        past_date = self.local_today() - pd.Timedelta(days=12)
        past_end_date = past_date + pd.Timedelta(days=3)
        range_start = self.local_start_of_day(past_date)
        range_end = self.local_start_of_day(past_end_date)

        df = self.iso.get_solar_generation_5_min(past_date, past_end_date)

        self._check_pjm_response(
            df=df,
            expected_cols=self.expected_five_min_solar_gen_cols,
            start=range_start,
            end=range_end,
        )

    """get_wind_generation_instantaneous"""

    expected_wind_gen_cols = [
        "Interval Start",
        "Interval End",
        "Wind Generation",
    ]

    def test_get_wind_generation_instantaneous_today_or_latest(self):
        df = self.iso.get_wind_generation_instantaneous("today")
        range_start = self.local_start_of_today()
        range_end = self.local_start_of_today() + pd.Timedelta(days=1)

        self._check_pjm_response(
            df=df,
            expected_cols=self.expected_wind_gen_cols,
            start=range_start,
            end=range_end,
        )

        assert self.iso.get_wind_generation_instantaneous("latest").equals(df)

    def test_get_wind_generation_instantaneous_historical_date(self):
        past_date = self.local_today() - pd.Timedelta(days=10)
        range_start = self.local_start_of_day(past_date)
        range_end = self.local_start_of_day(past_date) + pd.Timedelta(days=1)

        df = self.iso.get_wind_generation_instantaneous(past_date)

        self._check_pjm_response(
            df=df,
            expected_cols=self.expected_wind_gen_cols,
            start=range_start,
            end=range_end,
        )

    def test_get_wind_generation_instantaneous_historical_range(self):
        past_date = self.local_today() - pd.Timedelta(days=12)
        past_end_date = past_date + pd.Timedelta(days=3)
        range_start = self.local_start_of_day(past_date)
        range_end = self.local_start_of_day(past_end_date)

        df = self.iso.get_wind_generation_instantaneous(past_date, past_end_date)

        self._check_pjm_response(
            df=df,
            expected_cols=self.expected_wind_gen_cols,
            start=range_start,
            end=range_end,
        )

    """get_operational_reserves"""

    expected_operational_reserves_cols = [
        "Interval Start",
        "Interval End",
        "Reserve Name",
        "Reserve",
    ]

    def test_get_operational_reserves_today_or_latest(self):
        df = self.iso.get_operational_reserves("today")
        range_start = self.local_start_of_today()
        range_end = self.local_start_of_today() + pd.Timedelta(days=1)

        self._check_pjm_response(
            df=df,
            expected_cols=self.expected_operational_reserves_cols,
            start=range_start,
            end=range_end,
        )

        assert self.iso.get_operational_reserves("latest").equals(df)

    def test_get_operational_reserves_historical_date(self):
        past_date = self.local_today() - pd.Timedelta(days=10)
        range_start = self.local_start_of_day(past_date)
        range_end = self.local_start_of_day(past_date) + pd.Timedelta(days=1)

        df = self.iso.get_operational_reserves(past_date)

        self._check_pjm_response(
            df=df,
            expected_cols=self.expected_operational_reserves_cols,
            start=range_start,
            end=range_end,
        )

    def test_get_operational_reserves_historical_range(self):
        past_date = self.local_today() - pd.Timedelta(days=5)
        past_end_date = past_date + pd.Timedelta(days=3)
        range_start = self.local_start_of_day(past_date)
        range_end = self.local_start_of_day(past_end_date)

        df = self.iso.get_operational_reserves(past_date, past_end_date)

        self._check_pjm_response(
            df=df,
            expected_cols=self.expected_operational_reserves_cols,
            start=range_start,
            end=range_end,
        )

    """get_transfer_interface_information_5_min"""

    expected_transfer_interface_info_cols = [
        "Interval Start",
        "Interval End",
        "Interface Name",
        "Actual Flow",
        "Warning Level",
        "Transfer Limit",
    ]

    def test_get_transfer_interface_information_5_min_today_or_latest(self):
        df = self.iso.get_transfer_interface_information_5_min("today")
        range_start = self.local_start_of_today()
        range_end = self.local_start_of_today() + pd.Timedelta(days=1)

        self._check_pjm_response(
            df=df,
            expected_cols=self.expected_transfer_interface_info_cols,
            start=range_start,
            end=range_end,
        )

        assert self.iso.get_transfer_interface_information_5_min("latest").equals(df)

    def test_get_transfer_interface_information_5_min_historical_date(self):
        past_date = self.local_today() - pd.Timedelta(days=10)
        range_start = self.local_start_of_day(past_date)
        range_end = self.local_start_of_day(past_date) + pd.Timedelta(days=1)

        df = self.iso.get_transfer_interface_information_5_min(past_date)

        self._check_pjm_response(
            df=df,
            expected_cols=self.expected_transfer_interface_info_cols,
            start=range_start,
            end=range_end,
        )

    def test_get_transfer_interface_information_5_min_historical_range(self):
        past_date = self.local_today() - pd.Timedelta(days=5)
        past_end_date = past_date + pd.Timedelta(days=3)
        range_start = self.local_start_of_day(past_date)
        range_end = self.local_start_of_day(past_end_date)

        df = self.iso.get_transfer_interface_information_5_min(past_date, past_end_date)

        self._check_pjm_response(
            df=df,
            expected_cols=self.expected_transfer_interface_info_cols,
            start=range_start,
            end=range_end,
        )

    """get_transfer_interface_information_5_min"""

    expected_transmission_limits_cols = [
        "Interval Start",
        "Interval End",
        "Constraint Name",
        "Constraint Type",
        "Contingency",
        "Shadow Price",
    ]

    def test_get_transmission_limits_today_or_latest(self):
        df = self.iso.get_transmission_limits("today")
        range_start = self.local_start_of_today()
        range_end = self.local_start_of_today() + pd.Timedelta(days=1)

        self._check_pjm_response(
            df=df,
            expected_cols=self.expected_transmission_limits_cols,
            start=range_start,
            end=range_end,
        )

        assert self.iso.get_transmission_limits("latest").equals(df)

    def test_get_transmission_limits_historical_date(self):
        past_date = self.local_today() - pd.Timedelta(days=10)
        range_start = self.local_start_of_day(past_date)
        range_end = self.local_start_of_day(past_date) + pd.Timedelta(days=1)

        df = self.iso.get_transmission_limits(past_date)

        self._check_pjm_response(
            df=df,
            expected_cols=self.expected_transmission_limits_cols,
            start=range_start,
            end=range_end,
        )

    def test_get_transmission_limits_historical_range(self):
        past_date = self.local_today() - pd.Timedelta(days=5)
        past_end_date = past_date + pd.Timedelta(days=3)
        range_start = self.local_start_of_day(past_date)
        range_end = self.local_start_of_day(past_end_date)

        df = self.iso.get_transmission_limits(past_date, past_end_date)

        self._check_pjm_response(
            df=df,
            expected_cols=self.expected_transmission_limits_cols,
            start=range_start,
            end=range_end,
        )

    """get_solar_generation_by_area"""

    expected_solar_wind_gen_by_area_cols = [
        "Interval Start",
        "Interval End",
        "MIDATL",
        "OTHER",
        "RFC",
        "RTO",
        "SOUTH",
        "WEST",
    ]

    def test_get_solar_generation_by_area_today_or_latest(self):
        df = self.iso.get_solar_generation_by_area("today")
        range_start = self.local_start_of_today()
        range_end = self.local_start_of_today() + pd.Timedelta(days=1)

        self._check_pjm_response(
            df=df,
            expected_cols=self.expected_solar_wind_gen_by_area_cols,
            start=range_start,
            end=range_end,
        )

        assert self.iso.get_solar_generation_by_area("latest").equals(df)

    def test_get_solar_generation_by_area_historical_date(self):
        past_date = self.local_today() - pd.Timedelta(days=10)
        range_start = self.local_start_of_day(past_date)
        range_end = self.local_start_of_day(past_date) + pd.Timedelta(days=1)

        df = self.iso.get_solar_generation_by_area(past_date)

        self._check_pjm_response(
            df=df,
            expected_cols=self.expected_solar_wind_gen_by_area_cols,
            start=range_start,
            end=range_end,
        )

    def test_get_solar_generation_by_area_historical_range(self):
        past_date = self.local_today() - pd.Timedelta(days=5)
        past_end_date = past_date + pd.Timedelta(days=3)
        range_start = self.local_start_of_day(past_date)
        range_end = self.local_start_of_day(past_end_date)

        df = self.iso.get_solar_generation_by_area(past_date, past_end_date)

        self._check_pjm_response(
            df=df,
            expected_cols=self.expected_solar_wind_gen_by_area_cols,
            start=range_start,
            end=range_end,
        )

    def test_get_wind_generation_by_area_today_or_latest(self):
        df = self.iso.get_wind_generation_by_area("today")
        range_start = self.local_start_of_today()
        range_end = self.local_start_of_today() + pd.Timedelta(days=1)

        self._check_pjm_response(
            df=df,
            expected_cols=self.expected_solar_wind_gen_by_area_cols,
            start=range_start,
            end=range_end,
        )

        assert self.iso.get_wind_generation_by_area("latest").equals(df)

    def test_get_wind_generation_by_area_historical_date(self):
        past_date = self.local_today() - pd.Timedelta(days=10)
        range_start = self.local_start_of_day(past_date)
        range_end = self.local_start_of_day(past_date) + pd.Timedelta(days=1)

        df = self.iso.get_wind_generation_by_area(past_date)

        self._check_pjm_response(
            df=df,
            expected_cols=self.expected_solar_wind_gen_by_area_cols,
            start=range_start,
            end=range_end,
        )

    def test_get_wind_generation_by_area_historical_range(self):
        past_date = self.local_today() - pd.Timedelta(days=5)
        past_end_date = past_date + pd.Timedelta(days=3)
        range_start = self.local_start_of_day(past_date)
        range_end = self.local_start_of_day(past_end_date)

        df = self.iso.get_wind_generation_by_area(past_date, past_end_date)

        self._check_pjm_response(
            df=df,
            expected_cols=self.expected_solar_wind_gen_by_area_cols,
            start=range_start,
            end=range_end,
        )

    expected_dam_as_market_results_cols = [
        "Interval Start",
        "Interval End",
        "Ancillary Service",
        "Locale",
        "Service Type",
        "Market Clearing Price",
        "Market Clearing Price Capped",
        "Ancillary Service Required",
        "Total MW",
        "Assigned MW",
        "Self-Scheduled MW",
        "Interface Reserve Capability MW",
        "Demand Response MW Assigned",
        "Non-Synchronized Reserve MW Assigned",
    ]

    def test_get_dam_as_market_results_today_or_latest(self):
        df = self.iso.get_dam_as_market_results("today")
        range_start = self.local_start_of_today()
        range_end = self.local_start_of_today() + pd.Timedelta(days=1)

        self._check_pjm_response(
            df=df,
            expected_cols=self.expected_dam_as_market_results_cols,
            start=range_start,
            end=range_end,
        )

        assert self.iso.get_dam_as_market_results("latest").equals(df)

    def test_get_dam_as_market_results_historical_date(self):
        past_date = self.local_today() - pd.Timedelta(days=10)
        range_start = self.local_start_of_day(past_date)
        range_end = self.local_start_of_day(past_date) + pd.Timedelta(days=1)

        df = self.iso.get_dam_as_market_results(past_date)

        self._check_pjm_response(
            df=df,
            expected_cols=self.expected_dam_as_market_results_cols,
            start=range_start,
            end=range_end,
        )

    def test_get_dam_as_market_results_historical_range(self):
        past_date = self.local_today() - pd.Timedelta(days=5)
        past_end_date = past_date + pd.Timedelta(days=3)
        range_start = self.local_start_of_day(past_date)
        range_end = self.local_start_of_day(past_end_date)

        df = self.iso.get_dam_as_market_results(past_date, past_end_date)

        self._check_pjm_response(
            df=df,
            expected_cols=self.expected_dam_as_market_results_cols,
            start=range_start,
            end=range_end,
        )

    def test_get_dam_as_market_results_parsing(self):
        past_date = self.local_today() - pd.Timedelta(days=5)
        past_end_date = past_date + pd.Timedelta(days=3)

        df = self.iso.get_dam_as_market_results(past_date, past_end_date)

        # Should have full values for locale and service type without abbreviations
        assert df["Locale"].isin(self.iso.locale_abbreviated_to_full.values()).all()
        assert (
            df["Service Type"]
            .isin(self.iso.service_type_abbreviated_to_full.values())
            .all()
        )

        # Should contain new Ancillary Service that is concatenation of
        # abbreviated locale and full service values
        assert "Ancillary Service" in df.columns

        # Should contain new Ancillary Service that is concatenation of
        # abbreviated locale and full service values
        assert "Ancillary Service" in df.columns
        for row in df.iterrows():
            prefix, suffix = row[1]["Ancillary Service"].split("-")
            assert prefix in self.iso.locale_abbreviated_to_full.keys()
            assert suffix in self.iso.service_type_abbreviated_to_full.values()

    expected_real_time_as_market_results_cols = [
        "Interval Start",
        "Interval End",
        "Ancillary Service",
        "Locale",
        "Service Type",
        "Market Clearing Price",
        "Market Clearing Price Capped",
        "Regulation Capability Clearing Price",
        "Regulation Performance Clearing Price",
        "Ancillary Service Required",
        "Total MW",
        "Assigned MW",
        "Self-Scheduled MW",
        "Tier 1 MW",
        "Interface Reserve Capability MW",
        "Demand Response MW Assigned",
        "Non-Synchronized Reserve MW Assigned",
        "REGD MW",
    ]

    def test_get_real_time_as_market_results_historical_date(self):
        past_date = self.local_today() - pd.Timedelta(days=10)
        range_start = self.local_start_of_day(past_date)
        range_end = self.local_start_of_day(past_date) + pd.Timedelta(days=1)

        df = self.iso.get_real_time_as_market_results(past_date)

        self._check_pjm_response(
            df=df,
            expected_cols=self.expected_real_time_as_market_results_cols,
            start=range_start,
            end=range_end,
        )

    def test_get_real_time_as_market_results_historical_range(self):
        past_date = self.local_today() - pd.Timedelta(days=5)
        past_end_date = past_date + pd.Timedelta(days=3)
        range_start = self.local_start_of_day(past_date)
        range_end = self.local_start_of_day(past_end_date)

        df = self.iso.get_real_time_as_market_results(past_date, past_end_date)

        self._check_pjm_response(
            df=df,
            expected_cols=self.expected_real_time_as_market_results_cols,
            start=range_start,
            end=range_end,
        )

    def test_get_real_time_as_market_results_parsing(self):
        past_date = self.local_today() - pd.Timedelta(days=5)
        past_end_date = past_date + pd.Timedelta(days=3)

        df = self.iso.get_real_time_as_market_results(past_date, past_end_date)

        # Should replace abbreviations with full values
        assert df["Locale"].isin(self.iso.locale_abbreviated_to_full.values()).all()
        assert (
            df["Service Type"]
            .isin(self.iso.service_type_abbreviated_to_full.values())
            .all()
        )

        # Should contain new Ancillary Service that is concatenation of
        # abbreviated locale and full service values
        assert "Ancillary Service" in df.columns
        for row in df.iterrows():
            prefix, suffix = row[1]["Ancillary Service"].split("-")
            assert prefix in self.iso.locale_abbreviated_to_full.keys()
            assert suffix in self.iso.service_type_abbreviated_to_full.values()

    def test_get_real_time_as_market_results_valid_dates(self):
        cutoff_date = datetime(2022, 9, 1)

        # If both dates are before the cutoff, this is valid
        # Data interval should be one hour
        start = cutoff_date - pd.Timedelta(days=5)
        end = cutoff_date - pd.Timedelta(days=3)
        df = self.iso.get_real_time_as_market_results(date=start, end=end)
        interval_start = df.iloc[0, :]["Interval Start"]
        interval_end = df.iloc[0, :]["Interval End"]
        assert interval_end - interval_start == pd.Timedelta(hours=1)

        # If both dates are after the cutoff, this is valid
        # Data interval should be five minutes
        start = cutoff_date + pd.Timedelta(days=3)
        end = cutoff_date + pd.Timedelta(days=5)
        df = self.iso.get_real_time_as_market_results(date=start, end=end)
        interval_start = df.iloc[0, :]["Interval Start"]
        interval_end = df.iloc[0, :]["Interval End"]
        assert interval_end - interval_start == pd.Timedelta(minutes=5)

        # If the start is before the cutoff and the end is after,
        # this is invalid, and an error should be raised.
        start = cutoff_date - pd.Timedelta(days=5)
        end = cutoff_date + pd.Timedelta(days=3)
        with pytest.raises(ValueError, match="Both start and end dates must be before"):
            self.iso.get_real_time_as_market_results(date=start, end=end, error="raise")

<<<<<<< HEAD
    def test_get_interconnection_queue(self):
        from gridstatus.base import _interconnection_columns

        queue = self.iso.get_interconnection_queue()
        # todo make sure datetime columns are right type
        assert isinstance(queue, pd.DataFrame)
        assert queue.shape[0] > 0
        assert set(_interconnection_columns).issubset(queue.columns)
=======
    """get_load_metered_hourly"""

    def _check_load_metered_hourly(self, df):
        assert df.columns.tolist() == [
            "Interval Start",
            "Interval End",
            "NERC Region",
            "Mkt Region",
            "Zone",
            "Load Area",
            "MW",
            "Is Verified",
        ]

        assert (
            df["Interval End"] - df["Interval Start"] == pd.Timedelta(hours=1)
        ).all()

        assert set(df["Mkt Region"]) == {
            "WEST",
            "SOUTH",
            "MIDATL",
            "RTO",
        }

        assert set(df["NERC Region"]) == {"RFC", "SERC", "RTO"}

    def test_get_load_metered_hourly_historical_date(self):
        date = self.local_today() - pd.Timedelta(days=10)

        df = self.iso.get_load_metered_hourly(date)

        self._check_load_metered_hourly(df)

        assert df["Interval Start"].min() == self.local_start_of_day(date)
        assert df["Interval End"].max() == self.local_start_of_day(
            date,
        ) + pd.DateOffset(
            days=1,
        )

    def test_get_load_metered_hourly_historical_date_range(self):
        date = self.local_today() - pd.Timedelta(days=12)
        end_date = date + pd.Timedelta(days=3)

        df = self.iso.get_load_metered_hourly(date, end_date)

        self._check_load_metered_hourly(df)

        assert df["Interval Start"].min() == self.local_start_of_day(date)
        assert df["Interval End"].max() == self.local_start_of_day(end_date)

    """get_forecasted_generation_outages"""

    def _check_forecasted_gen_outages(self, df):
        assert df.columns.tolist() == [
            "Interval Start",
            "Interval End",
            "Publish Time",
            "RTO MW",
            "West MW",
            "Other MW",
        ]

        self._check_time_columns(
            df,
            instant_or_interval="interval",
            skip_column_named_time=True,
        )

    def test_get_forecasted_generation_outages_today_or_latest(self):
        df = self.iso.get_forecasted_generation_outages("today")
        self._check_forecasted_gen_outages(df)
        start_date_local = self.local_today()
        expected_date = self.to_local_datetime(start_date_local)

        assert (df["Publish Time"] == expected_date).all()
        assert (
            df["Interval End"] == df["Interval Start"] + pd.DateOffset(days=1)
        ).all()

        assert self.iso.get_forecasted_generation_outages("latest").equals(df)

    def test_get_forecasted_generation_outages_historical_date(self):
        past_date = self.local_today() - pd.Timedelta(days=10)
        df = self.iso.get_forecasted_generation_outages(past_date)
        self._check_forecasted_gen_outages(df)
        expected_date = self.to_local_datetime(past_date)

        assert (df["Publish Time"] == expected_date).all()
        assert (
            df["Interval End"] == df["Interval Start"] + pd.DateOffset(days=1)
        ).all()

    def test_get_forecasted_generation_outages_historical_range(self):
        # start example: 2024-04-30 00:00:00-04:00
        start_date_local = self.local_today() - pd.DateOffset(days=3)
        start_date_time_local = self.local_start_of_day(start_date_local)
        # end example: 2024-05-01 23:59:59-04:00
        end_date_local = start_date_time_local + pd.DateOffset(days=2)
        end_date_time_local = end_date_local - pd.DateOffset(seconds=1)

        # expect only 2024-04-30 00:00:00-04:00 and 2024-05-01 00:00:00-04:00 in results
        expected_date_1 = self.to_local_datetime(start_date_local)
        expected_date_2 = self.to_local_datetime(
            (start_date_local + pd.DateOffset(days=1)),
        )
        expected_dates = {expected_date_1, expected_date_2}

        df = self.iso.get_forecasted_generation_outages(
            start_date_time_local,
            end_date_time_local,
        )
        self._check_forecasted_gen_outages(df)
        assert (df["Publish Time"].isin(expected_dates)).all()
        assert (
            df["Interval End"] == df["Interval Start"] + pd.DateOffset(days=1)
        ).all()
>>>>>>> aa2d52ec
<|MERGE_RESOLUTION|>--- conflicted
+++ resolved
@@ -1439,7 +1439,6 @@
         with pytest.raises(ValueError, match="Both start and end dates must be before"):
             self.iso.get_real_time_as_market_results(date=start, end=end, error="raise")
 
-<<<<<<< HEAD
     def test_get_interconnection_queue(self):
         from gridstatus.base import _interconnection_columns
 
@@ -1448,7 +1447,7 @@
         assert isinstance(queue, pd.DataFrame)
         assert queue.shape[0] > 0
         assert set(_interconnection_columns).issubset(queue.columns)
-=======
+
     """get_load_metered_hourly"""
 
     def _check_load_metered_hourly(self, df):
@@ -1566,5 +1565,4 @@
         assert (df["Publish Time"].isin(expected_dates)).all()
         assert (
             df["Interval End"] == df["Interval Start"] + pd.DateOffset(days=1)
-        ).all()
->>>>>>> aa2d52ec
+        ).all()