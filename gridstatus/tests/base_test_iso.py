--- conflicted
+++ resolved
@@ -85,21 +85,14 @@
             "today",
             self.iso.default_timezone,
         ) - pd.Timedelta(days=1)
-<<<<<<< HEAD
-        yesterday = yesterday
+        yesterday = yesterday.replace(hour=1, minute=0, second=0, microsecond=0)
         start = yesterday - pd.Timedelta(hours=3)
+        
         # add one minute since pjm is exclusive of end date
         # and does not include the whole day like other isos
         df = self.iso.get_fuel_mix(start=start, end=yesterday + pd.Timedelta(minutes=1))
 
         assert df["Time"].max() >= yesterday.replace(hour=0, minute=0, second=0)
-=======
-        yesterday = yesterday.replace(hour=0, minute=5, second=0, microsecond=0)
-        start = yesterday - pd.Timedelta(minutes=10)
-        df = self.iso.get_fuel_mix(start=start, end=yesterday)
-
-        assert df["Time"].max() >= yesterday
->>>>>>> 26dc2ab0
         assert df["Time"].min() <= start
 
         self._check_fuel_mix(df)
@@ -112,13 +105,8 @@
         start = yesterday.replace(hour=0, minute=5, second=0, microsecond=0)
         end = yesterday.replace(hour=6, minute=5, second=0, microsecond=0)
         df = self.iso.get_fuel_mix(start=start, end=end)
-<<<<<<< HEAD
-
         # ignore last row, since it is sometime midnight of next day
         assert df["Time"].iloc[:-1].dt.date.unique().tolist() == [yesterday.date()]
-=======
-        assert df["Time"].dt.date.unique().tolist() == [yesterday.date()]
->>>>>>> 26dc2ab0
         self._check_fuel_mix(df)
 
     def test_get_fuel_mix_latest(self):
