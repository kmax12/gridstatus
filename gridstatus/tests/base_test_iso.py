import pandas as pd
import pytest
from pandas.core.dtypes.common import is_numeric_dtype

from gridstatus.base import GridStatus, _interconnection_columns


class BaseTestISO:

    iso = None

    def test_init(self):
        assert self.iso is not None

    """get_fuel_mix"""

    def test_get_fuel_mix_date_or_start(self):
        num_days = 2
        end = pd.Timestamp.now(tz=self.iso.default_timezone)
        start = end - pd.Timedelta(days=num_days)

        df = self.iso.get_fuel_mix(date=start.date(), end=end.date())
        self._check_fuel_mix(df)

        df = self.iso.get_fuel_mix(
            start=start.date(),
            end=end.date(),
        )
        self._check_fuel_mix(df)

        df = self.iso.get_fuel_mix(date=start.date())
        self._check_fuel_mix(df)

        df = self.iso.get_fuel_mix(start=start.date())
        self._check_fuel_mix(df)

        with pytest.raises(ValueError):
            self.iso.get_fuel_mix(start=start.date(), date=start.date())

    def test_get_fuel_mix_historical(self):
        # date string works
        date_str = "04/03/2022"
        df = self.iso.get_fuel_mix(date_str)
        assert isinstance(df, pd.DataFrame)
        assert df.loc[0]["Time"].strftime("%m/%d/%Y") == date_str
        assert df.loc[0]["Time"].tz is not None
        self._check_fuel_mix(df)

        # timestamp object works
        date_obj = pd.to_datetime("2019/11/19")
        df = self.iso.get_fuel_mix(date_obj)
        assert isinstance(df, pd.DataFrame)
        assert df.loc[0]["Time"].strftime(
            "%Y%m%d",
        ) == date_obj.strftime("%Y%m%d")
        assert df.loc[0]["Time"].tz is not None
        self._check_fuel_mix(df)

        # datetime object works
        date_obj = pd.to_datetime("2021/05/09").date()
        df = self.iso.get_fuel_mix(date_obj)
        assert isinstance(df, pd.DataFrame)
        assert df.loc[0]["Time"].strftime(
            "%Y%m%d",
        ) == date_obj.strftime("%Y%m%d")
        assert df.loc[0]["Time"].tz is not None
        self._check_fuel_mix(df)

    def test_get_fuel_mix_historical_with_date_range(self):
        # range not inclusive, add one to include today
        num_days = 7
        end = pd.Timestamp.now(
            tz=self.iso.default_timezone,
        ) + pd.Timedelta(days=1)
        start = end - pd.Timedelta(days=num_days)

        df = self.iso.get_fuel_mix(date=start.date(), end=end.date())
        self._check_fuel_mix(df)

        # make sure right number of days are returned
        assert df["Time"].dt.day.nunique() == num_days

    def test_get_fuel_mix_latest(self):
        df = self.iso.get_fuel_mix("latest")
        assert isinstance(df, pd.DataFrame)
        assert len(df) == 1
        assert isinstance(df.Time.iloc[0], pd.Timestamp)
        assert df.index.name is None
        assert df.index.tolist() == [0]
        self._check_fuel_mix(df)

    def test_get_fuel_mix_today(self):
        df = self.iso.get_fuel_mix("today")
        self._check_fuel_mix(df)

    """get_interconnection_queue"""

    def test_get_interconnection_queue(self):
        queue = self.iso.get_interconnection_queue()
        # todo make sure datetime columns are right type
        assert isinstance(queue, pd.DataFrame)
        assert queue.shape[0] > 0
        assert set(_interconnection_columns).issubset(queue.columns)

    """get_lmp"""

    # @pytest.mark.parametrize in ISO
    def test_lmp_date_range(self, market=None):
        today = pd.Timestamp.now(tz=self.iso.default_timezone).date()
        three_days_ago = today - pd.Timedelta(days=3)
        df_1 = self.iso.get_lmp(
            start=three_days_ago,
            end=today,
            market=market,
        )
        df_2 = self.iso.get_lmp(
            date=(three_days_ago, today),
            market=market,
        )

        self._check_lmp_columns(df_1, market)
        assert df_1.equals(df_2)

    # @pytest.mark.parametrize in ISO
    def test_get_lmp_historical(self, market=None):
        date_str = "2022-07-22"
        if market is not None:
            hist = self.iso.get_lmp(date_str, market=market)
            assert isinstance(hist, pd.DataFrame)
            self._check_lmp_columns(hist, market)

    # @pytest.mark.parametrize in ISO
    def test_get_lmp_latest(self, market=None):
        if market is not None:
            df = self.iso.get_lmp("latest", market=market)
            assert isinstance(df, pd.DataFrame)
            self._check_lmp_columns(df, market)

    # @pytest.mark.parametrize in ISO
    def test_get_lmp_today(self, market=None):
        if market is not None:
            df = self.iso.get_lmp("today", market=market)
            assert isinstance(df, pd.DataFrame)
            self._check_lmp_columns(df, market)

    """get_load"""

    def test_get_load_historical_with_date_range(self):
        num_days = 4
        end = pd.Timestamp.now(
            tz=self.iso.default_timezone,
        ) + pd.Timedelta(days=1)
        start = end - pd.Timedelta(days=num_days)

        data = self.iso.get_load(date=start.date(), end=end.date())
        self._check_load(data)
        # make sure right number of days are returned
        assert data["Time"].dt.day.nunique() == num_days

        data_tuple = self.iso.get_load(date=(start.date(), end.date()))

        assert data_tuple.equals(data)

    def test_get_load_historical(self):
        # pick a test date 2 weeks back
        test_date = (pd.Timestamp.now() - pd.Timedelta(days=14)).date()

        # date string works
        date_str = test_date.strftime("%Y%m%d")
        df = self.iso.get_load(date_str)
        self._check_load(df)
        assert df.loc[0]["Time"].strftime("%Y%m%d") == date_str

        # timestamp object works
        df = self.iso.get_load(test_date)

        self._check_load(df)
        assert df.loc[0]["Time"].strftime(
            "%Y%m%d",
        ) == test_date.strftime("%Y%m%d")

        # datetime object works
        df = self.iso.get_load(test_date)
        self._check_load(df)
        assert df.loc[0]["Time"].strftime(
            "%Y%m%d",
        ) == test_date.strftime("%Y%m%d")

    def test_get_load_latest(self):
        load = self.iso.get_load("latest")
        set(["time", "load"]) == load.keys()
        assert is_numeric_dtype(type(load["load"]))
        today = pd.Timestamp.now(tz=self.iso.default_timezone).date()
        assert load["time"].date() == today

    def test_get_load_today(self):
        df = self.iso.get_load("today")
        self._check_load(df)
        today = pd.Timestamp.now(tz=self.iso.default_timezone)
        assert (df["Time"].dt.date == today.date()).all()
        return df

    """get_load_forecast"""

    def test_get_load_forecast_historical(self):
        test_date = (pd.Timestamp.now() - pd.Timedelta(days=14)).date()
        forecast = self.iso.get_load_forecast(date=test_date)
        self._check_forecast(forecast)

    def test_get_load_forecast_historical_with_date_range(self):
        end = pd.Timestamp.now().normalize() - pd.Timedelta(days=14)
        start = (end - pd.Timedelta(days=7)).date()
        forecast = self.iso.get_load_forecast(
            start,
            end=end,
        )
        self._check_forecast(forecast)

    def test_get_load_forecast_today(self):
        forecast = self.iso.get_load_forecast("today")
        self._check_forecast(forecast)

    """get_status"""

    def test_get_status_latest(self):
        status = self.iso.get_status("latest")
        assert isinstance(status, GridStatus)

        # ensure there is a homepage if gridstatus can retrieve a status
        assert isinstance(self.iso.status_homepage, str)

    """get_storage"""

    def test_get_storage_historical(self):
        test_date = (pd.Timestamp.now() - pd.Timedelta(days=14)).date()
        storage = self.iso.get_storage(date=test_date)
        self._check_storage(storage)

    def test_get_storage_today(self):
        storage = self.iso.get_storage("today")
        self._check_storage(storage)

    """other"""

    def _check_ordered_by_time(self, df, col):
        assert isinstance(df, pd.DataFrame)
        assert df.shape[0] > 0
        assert df[col].is_monotonic_increasing

    def _check_time_columns(self, df, instant_or_interval="interval"):
        assert isinstance(df, pd.DataFrame)

        if instant_or_interval == "interval":
            time_cols = ["Time", "Interval Start", "Interval End"]
            ordered_by_col = "Interval Start"
        elif instant_or_interval == "instant":
            time_cols = ["Time"]
            ordered_by_col = "Time"
            assert "Interval Start" not in df.columns
            assert "Interval End" not in df.columns
        else:
            raise ValueError(
                "instant_or_interval must be 'interval' or 'instant'",
            )

        assert time_cols == df.columns[: len(time_cols)].tolist()
        # check all time cols are localized timestamps
        for col in time_cols:
            assert isinstance(df.iloc[0][col], pd.Timestamp)
            assert df.iloc[0][col].tz is not None

        self._check_ordered_by_time(df, ordered_by_col)

    def _check_fuel_mix(self, df):
        assert isinstance(df, pd.DataFrame)
        assert df.columns.name is None

        time_type = "interval"
        if self.iso.iso_id in ["nyiso", "isone", "ercot"]:
            time_type = "instant"
        elif self.iso.iso_id in ["caiso", "spp", "miso", "pjm"]:
            time_type = "interval"
        else:
            raise ValueError("Unknown ISO ID")
        self._check_time_columns(df, instant_or_interval=time_type)

    def _check_load(self, df, load_col="Load"):
        assert isinstance(df, pd.DataFrame)
        assert df.shape[0] >= 0
<<<<<<< HEAD
        self._check_time_columns(df)
        assert load_col in df.columns
        assert is_numeric_dtype(df[load_col])
=======

        if self.iso.iso_id in ["nyiso"]:
            time_type = "instant"
        elif self.iso.iso_id in ["caiso", "isone", "spp", "miso", "pjm", "ercot"]:
            time_type = "interval"
        self._check_time_columns(df, instant_or_interval=time_type)
        assert "Load" in df.columns
        assert is_numeric_dtype(df["Load"])
>>>>>>> 43251752

    def _check_forecast(self, df):
        assert set(df.columns) == set(
            [
                "Time",
                "Interval Start",
                "Interval End",
                "Forecast Time",
                "Load Forecast",
            ],
        )

        assert self._check_is_datetime_type(df["Forecast Time"])
        assert self._check_is_datetime_type(df["Time"])

    def _check_is_datetime_type(self, series):
        return pd.core.dtypes.common.is_datetime64_ns_dtype(
            series,
        ) | pd.core.dtypes.common.is_timedelta64_ns_dtype(series)

    def _check_lmp_columns(self, df, market):
        # todo in future all ISO should return same columns
        # maybe with the exception of "LMP" breakdown
        self._check_time_columns(df)

        assert set(
            [
                "Time",
                "Interval Start",
                "Interval End",
                "Market",
                "Location",
                "Location Type",
                "LMP",
                "Energy",
                "Congestion",
                "Loss",
            ],
        ).issubset(df.columns)

        assert len(df["Market"].unique()) == 1
        assert df["Market"].unique()[0] == market.value
        assert df.shape[0] >= 0

    def _check_storage(self, df):
        assert set(["Time", "Interval Start", "Interval End", "Supply"]).issubset(
            df.columns,
        )<|MERGE_RESOLUTION|>--- conflicted
+++ resolved
@@ -287,11 +287,7 @@
     def _check_load(self, df, load_col="Load"):
         assert isinstance(df, pd.DataFrame)
         assert df.shape[0] >= 0
-<<<<<<< HEAD
-        self._check_time_columns(df)
         assert load_col in df.columns
-        assert is_numeric_dtype(df[load_col])
-=======
 
         if self.iso.iso_id in ["nyiso"]:
             time_type = "instant"
@@ -300,7 +296,6 @@
         self._check_time_columns(df, instant_or_interval=time_type)
         assert "Load" in df.columns
         assert is_numeric_dtype(df["Load"])
->>>>>>> 43251752
 
     def _check_forecast(self, df):
         assert set(df.columns) == set(
