import io
from zipfile import ZipFile

import pandas as pd
import pytz
import requests

import isodata
from isodata import utils
from isodata.base import FuelMix, GridStatus, ISOBase, Markets
from isodata.decorators import support_date_range


class NYISO(ISOBase):
    name = "New York ISO"
    iso_id = "nyiso"
    default_timezone = "US/Eastern"
    markets = [Markets.REAL_TIME_5_MIN, Markets.DAY_AHEAD_5_MIN]
    status_homepage = "https://www.nyiso.com/system-conditions"

    def get_latest_status(self):
        latest = self._latest_from_today(self.get_status_today)

        status = GridStatus(
            time=latest["time"],
            status=latest["status"],
            reserves=None,
            iso=self,
            notes=latest["notes"],
        )
        return status

    def get_status_today(self):
        """Get status event for today"""
        d = self._today_from_historical(self.get_historical_status)
        return d

    @support_date_range(frequency="1D")
    def get_historical_status(self, date):
        """Get status event for a date"""
        status_df = self._download_nyiso_archive(date, dataset_name="RealTimeEvents")

        status_df = status_df.rename(
            columns={"Message": "Status"},
        )

        def _parse_status(row):
            STATE_CHANGE = "**State Change. System now operating in "

            row["Notes"] = None
            if row["Status"] == "Start of day system state is NORMAL":
                row["Notes"] = [row["Status"]]
                row["Status"] = "Normal"
            elif STATE_CHANGE in row["Status"]:
                row["Notes"] = [row["Status"]]

                row["Status"] = row["Status"][
                    row["Status"].index(STATE_CHANGE)
                    + len(STATE_CHANGE) : -len(" state.**")
                ].capitalize()

            return row

        status_df = status_df.apply(_parse_status, axis=1)
        return status_df

    def get_latest_fuel_mix(self):
        # note: this is simlar datastructure to pjm
        url = "https://www.nyiso.com/o/oasis-rest/oasis/currentfuel/line-current"
        data = self._get_json(url)
        mix_df = pd.DataFrame(data["data"])
        time_str = mix_df["timeStamp"].max()
        time = pd.Timestamp(time_str)
        mix_df = mix_df[mix_df["timeStamp"] == time_str].set_index("fuelCategory")[
            "genMWh"
        ]
        mix_dict = mix_df.to_dict()
        return FuelMix(time=time, mix=mix_dict, iso=self.name)

    def get_fuel_mix_today(self):
        "Get fuel mix for today in 5 minute intervals"
        return self._today_from_historical(self.get_historical_fuel_mix)

    @support_date_range(frequency="MS")
    def get_historical_fuel_mix(self, date, end=None):
        mix_df = self._download_nyiso_archive(date, end, dataset_name="rtfuelmix")
        mix_df = mix_df.pivot_table(
            index="Time",
            columns="Fuel Category",
            values="Gen MW",
            aggfunc="first",
        ).reset_index()

        return mix_df

    def get_latest_demand(self):
        return self._latest_from_today(self.get_demand_today)

    def get_demand_today(self):
        "Get demand for today in 5 minute intervals"
        d = self._today_from_historical(self.get_historical_demand)
        return d

    @support_date_range(frequency="1D")
    def get_historical_demand(self, date):
        """Returns demand at a previous date in 5 minute intervals"""
        data = self._download_nyiso_archive(date, dataset_name="pal")

        # drop NA loads
        data = data.dropna(subset=["Load"])

        # TODO demand by zone
        # TODO this doesnt work when timezone isn't parsing correctly
        demand = data.groupby("Time")["Load"].sum().reset_index()

        demand = demand.rename(
            columns={"Load": "Demand"},
        )

        return demand

    def get_latest_supply(self):
        """Returns most recent data point for supply in MW

        Updates every 5 minutes
        """
        return self._latest_supply_from_fuel_mix()

    def get_supply_today(self):
        "Get supply for today in 5 minute intervals"
        return self._today_from_historical(self.get_historical_supply)

    def get_historical_supply(self, date):
        """Returns supply at a previous date in 5 minute intervals"""
        return self._supply_from_fuel_mix(date)

    def get_forecast_today(self):
        """Get load forecast for today in 1 hour intervals"""
        d = self._today_from_historical(self.get_historical_forecast)
        return d

    @support_date_range(frequency="1D")
    def get_historical_forecast(self, date):
        """Get load forecast for a previous date in 1 hour intervals"""
        date = utils._handle_date(date, self.default_timezone)

        data = self._download_nyiso_archive(date, dataset_name="isolf")

        data["Forecast Time"] = date

        data = data[["Forecast Time", "Time", "NYISO"]].rename(
            columns={"NYISO": "Load Forecast", "Time": "Time"},
        )

        return data

    def get_latest_lmp(self, market: str, locations: list = None):
        return self._latest_lmp_from_today(market=market, locations=locations)

    def get_lmp_today(self, market: str, locations: list = None):
        "Get lmp for today"
        return self._today_from_historical(
            self.get_historical_lmp,
            market=market,
            locations=locations,
        )

    @support_date_range(frequency="1D")
    def get_historical_lmp(self, date, market: str, locations: list = None):
        """
        Supported Markets: REAL_TIME_5_MIN, DAY_AHEAD_5_MIN
        """
        # todo support generator and zone
        if locations is None:
            locations = "ALL"

        market = Markets(market)
        if market == Markets.REAL_TIME_5_MIN:
            marketname = "realtime"
            filename = marketname + "_zone"
        elif market == Markets.DAY_AHEAD_5_MIN:
            marketname = "damlbmp"
            filename = marketname + "_zone"
        else:
            raise RuntimeError("LMP Market is not supported")

        df = self._download_nyiso_archive(
            date,
            dataset_name=marketname,
            filename=filename,
        )

        columns = {
            "Name": "Location",
            "LBMP ($/MWHr)": "LMP",
            "Marginal Cost Losses ($/MWHr)": "Loss",
            "Marginal Cost Congestion ($/MWHr)": "Congestion",
        }

        df = df.rename(columns=columns)

        df["Energy"] = df["LMP"] - (df["Loss"] - df["Congestion"])
        df["Market"] = market.value
        df["Location Type"] = "Zone"

        df = df[
            [
                "Time",
                "Market",
                "Location",
                "Location Type",
                "LMP",
                "Energy",
                "Congestion",
                "Loss",
            ]
        ]

        df = utils.filter_lmp_locations(df, locations)

        return df

    def _download_nyiso_archive(self, date, end=None, dataset_name=None, filename=None):

        if filename is None:
            filename = dataset_name

        date = isodata.utils._handle_date(date)
        month = date.strftime("%Y%m01")
        day = date.strftime("%Y%m%d")

        csv_filename = f"{day}{filename}.csv"
        csv_url = f"http://mis.nyiso.com/public/csv/{dataset_name}/{csv_filename}"
        zip_url = (
            f"http://mis.nyiso.com/public/csv/{dataset_name}/{month}{filename}_csv.zip"
        )

        # TODO the last 7 days of file are hosted directly as csv
        # try:
        #     df = pd.read_csv(csv_url)

        r = requests.get(zip_url)
        z = ZipFile(io.BytesIO(r.content))

        all_dfs = []
        if end is None:
            date_range = [date]
        else:
            try:
                date_range = pd.date_range(date, end, freq="1D", inclusive="left")
            except TypeError:
                date_range = pd.date_range(date, end, freq="1D", closed="left")

        for d in date_range:
            d = isodata.utils._handle_date(d)
            month = d.strftime("%Y%m01")
            day = d.strftime("%Y%m%d")

            csv_filename = f"{day}{filename}.csv"
            df = pd.read_csv(z.open(csv_filename))
            all_dfs.append(df)

        df = pd.concat(all_dfs)

        time_stamp_col = None

        if "Time Stamp" in df.columns:
            time_stamp_col = "Time Stamp"
        elif "Timestamp" in df.columns:
            time_stamp_col = "Timestamp"

        def time_to_datetime(s, dst="infer"):
            return pd.to_datetime(s).dt.tz_localize(
                self.default_timezone,
<<<<<<< HEAD
                ambiguous=True,
=======
                ambiguous=dst,
>>>>>>> 299f43fa
            )

        if "Time Zone" in df.columns:
            dst = df["Time Zone"] == "EDT"
            df[time_stamp_col] = time_to_datetime(df[time_stamp_col], dst)

        elif "Name" in df.columns:
            # once we group by name, the time series for each group is no longer ambiguous
            df[time_stamp_col] = df.groupby("Name")[time_stamp_col].apply(
                time_to_datetime,
                "infer",
            )
        else:
            df[time_stamp_col] = time_to_datetime(df[time_stamp_col], "infer")

        df = df.rename(columns={time_stamp_col: "Time"})

        return df


"""
pricing data

https://www.nyiso.com/en/energy-market-operational-data
"""<|MERGE_RESOLUTION|>--- conflicted
+++ resolved
@@ -38,7 +38,10 @@
     @support_date_range(frequency="1D")
     def get_historical_status(self, date):
         """Get status event for a date"""
-        status_df = self._download_nyiso_archive(date, dataset_name="RealTimeEvents")
+        status_df = self._download_nyiso_archive(
+            date,
+            dataset_name="RealTimeEvents",
+        )
 
         status_df = status_df.rename(
             columns={"Message": "Status"},
@@ -83,7 +86,11 @@
 
     @support_date_range(frequency="MS")
     def get_historical_fuel_mix(self, date, end=None):
-        mix_df = self._download_nyiso_archive(date, end, dataset_name="rtfuelmix")
+        mix_df = self._download_nyiso_archive(
+            date,
+            end,
+            dataset_name="rtfuelmix",
+        )
         mix_df = mix_df.pivot_table(
             index="Time",
             columns="Fuel Category",
@@ -247,7 +254,12 @@
             date_range = [date]
         else:
             try:
-                date_range = pd.date_range(date, end, freq="1D", inclusive="left")
+                date_range = pd.date_range(
+                    date,
+                    end,
+                    freq="1D",
+                    inclusive="left",
+                )
             except TypeError:
                 date_range = pd.date_range(date, end, freq="1D", closed="left")
 
@@ -272,11 +284,7 @@
         def time_to_datetime(s, dst="infer"):
             return pd.to_datetime(s).dt.tz_localize(
                 self.default_timezone,
-<<<<<<< HEAD
-                ambiguous=True,
-=======
                 ambiguous=dst,
->>>>>>> 299f43fa
             )
 
         if "Time Zone" in df.columns:
