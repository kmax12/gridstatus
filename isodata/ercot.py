--- conflicted
+++ resolved
@@ -102,11 +102,8 @@
 
     def get_prices(self):
         pass
-<<<<<<< HEAD
+
     # https://www.ercot.com/mktinfo
-=======
-
->>>>>>> c5f553a9
     # https://www.ercot.com/api/1/services/read/dashboards/systemWidePrices.json
     # https://www.ercot.com/mp/data-products/markets/real-time-market?id=NP6-788-CD
 
